'''
Copyright (C) 2020 CG Cookie
http://cgcookie.com
hello@cgcookie.com

Created by Jonathan Denning, Jonathan Williamson

    This program is free software: you can redistribute it and/or modify
    it under the terms of the GNU General Public License as published by
    the Free Software Foundation, either version 3 of the License, or
    (at your option) any later version.

    This program is distributed in the hope that it will be useful,
    but WITHOUT ANY WARRANTY; without even the implied warranty of
    MERCHANTABILITY or FITNESS FOR A PARTICULAR PURPOSE.  See the
    GNU General Public License for more details.

    You should have received a copy of the GNU General Public License
    along with this program.  If not, see <http://www.gnu.org/licenses/>.
'''

<<<<<<< HEAD
import re
import time
import inspect
=======
import time
>>>>>>> 941e5089
from copy import deepcopy

import bpy

from .maths import Point2D, Vec2D
from .debug import dprint
from .decorators import blender_version_wrapper
from . import blender_preferences as bprefs

kmi_to_keycode = {
    'BACK_SPACE':    8,
    'RET':          13,
    'NUMPAD_ENTER': 13,
    'ESC':          27,
    'END':          35,
    'HOME':         36,
    'LEFT_ARROW':   37,
    'RIGHT_ARROW':  39,
    'DEL':          46,
}

kmi_to_char = {
    'ZERO':   '0', 'NUMPAD_0':       '0',
    'ONE':    '1', 'NUMPAD_1':       '1',
    'TWO':    '2', 'NUMPAD_2':       '2',
    'THREE':  '3', 'NUMPAD_3':       '3',
    'FOUR':   '4', 'NUMPAD_4':       '4',
    'FIVE':   '5', 'NUMPAD_5':       '5',
    'SIX':    '6', 'NUMPAD_6':       '6',
    'SEVEN':  '7', 'NUMPAD_7':       '7',
    'EIGHT':  '8', 'NUMPAD_8':       '8',
    'NINE':   '9', 'NUMPAD_9':       '9',
    'PERIOD': '.', 'NUMPAD_PERIOD':  '.',
    'PLUS':   '+', 'NUMPAD_PLUS':    '+',
    'MINUS':  '-', 'NUMPAD_MINUS':   '-',
    'SLASH':  '/', 'NUMPAD_SLASH':   '/',
                   'NUMPAD_ASTERIX': '*',
    'BACK_SLASH':   '\\',
    'SPACE':        ' ',
    'EQUAL':        '=',
    'SEMI_COLON':   ';', 'COMMA':         ',',
    'LEFT_BRACKET': '[', 'RIGHT_BRACKET': ']',
    'QUOTE':        "'", 'ACCENT_GRAVE':  '`',
    'A':'a', 'B':'b', 'C':'c', 'D':'d',
    'E':'e', 'F':'f', 'G':'g', 'H':'h',
    'I':'i', 'J':'j', 'K':'k', 'L':'l',
    'M':'m', 'N':'n', 'O':'o', 'P':'p',
    'Q':'q', 'R':'r', 'S':'s', 'T':'t',
    'U':'u', 'V':'v', 'W':'w', 'X':'x',
    'Y':'y', 'Z':'z',
    'SHIFT+ZERO':   ')',
    'SHIFT+ONE':    '!',
    'SHIFT+TWO':    '@',
    'SHIFT+THREE':  '#',
    'SHIFT+FOUR':   '$',
    'SHIFT+FIVE':   '%',
    'SHIFT+SIX':    '^',
    'SHIFT+SEVEN':  '&',
    'SHIFT+EIGHT':  '*',
    'SHIFT+NINE':   '(',
    'SHIFT+PERIOD': '>',
    'SHIFT+PLUS':   '+',
    'SHIFT+MINUS':  '_',
    'SHIFT+SLASH':  '?',
    'SHIFT+BACK_SLASH':   '|',
    'SHIFT+EQUAL':        '+',
    'SHIFT+SEMI_COLON':   ':', 'SHIFT+COMMA':         '<',
    'SHIFT+LEFT_BRACKET': '{', 'SHIFT+RIGHT_BRACKET': '}',
    'SHIFT+QUOTE':        '"', 'SHIFT+ACCENT_GRAVE':  '~',
    'SHIFT+A':'A', 'SHIFT+B':'B', 'SHIFT+C':'C', 'SHIFT+D':'D',
    'SHIFT+E':'E', 'SHIFT+F':'F', 'SHIFT+G':'G', 'SHIFT+H':'H',
    'SHIFT+I':'I', 'SHIFT+J':'J', 'SHIFT+K':'K', 'SHIFT+L':'L',
    'SHIFT+M':'M', 'SHIFT+N':'N', 'SHIFT+O':'O', 'SHIFT+P':'P',
    'SHIFT+Q':'Q', 'SHIFT+R':'R', 'SHIFT+S':'S', 'SHIFT+T':'T',
    'SHIFT+U':'U', 'SHIFT+V':'V', 'SHIFT+W':'W', 'SHIFT+X':'X',
    'SHIFT+Y':'Y', 'SHIFT+Z':'Z',
}


def kmi_details(kmi, event_type=None, double_click=False, drag_click=False):
    kmi_ctrl  = 'CTRL+'  if kmi.ctrl  else ''
    kmi_shift = 'SHIFT+' if kmi.shift else ''
    kmi_alt   = 'ALT+'   if kmi.alt   else ''
    kmi_os    = 'OSKEY+' if kmi.oskey else ''
    kmi_double = '+DOUBLE' if kmi.value=='DOUBLE_CLICK' or double_click else ''
    kmi_drag   = '+DRAG'   if kmi.value=='CLICK_DRAG'   or drag_click   else ''

    kmi_type = event_type or kmi.type
    if kmi_type == 'WHEELINMOUSE':  kmi_type = 'WHEELUPMOUSE'
    if kmi_type == 'WHEELOUTMOUSE': kmi_type = 'WHEELDOWNMOUSE'

    return kmi_ctrl + kmi_shift + kmi_alt + kmi_os + kmi_type + kmi_double + kmi_drag


re_blenderop = re.compile(r'(?P<keymap>.+?) *\| *(?P<operator>.+)')
def translate_blenderop(action, keyconfig=None):
    m_blenderop = re_blenderop.match(action)
    if not m_blenderop: return { action }
    keymap, op = i18n_translate(m_blenderop.group('keymap')), m_blenderop.group('operator')
    if keyconfig:
        keyconfigs = [keyconfig]
    else:
        window_manager = bpy.context.window_manager
        keyconfigs = window_manager.keyconfigs
        keyconfigs = [keyconfigs.user]  #[keyconfigs.active, keyconfigs.addon, keyconfigs.user]:
    ret = set()
    for keyconfig in keyconfigs:
        if keymap not in keyconfig.keymaps: continue
        for kmi in keyconfig.keymaps[keymap].keymap_items:
            if not kmi.active: continue
            if kmi.idname != op: continue
            ret.add(kmi_details(kmi))
    if not ret:
        print('Warning: could not translate blender op "%s" to actions' % action)
    return ret



def strip_mods(action, ctrl=True, shift=True, alt=True, oskey=True, double_click=True, drag_click=True):
    if action is None: return None
    if ctrl:  action = action.replace('CTRL+',  '')
    if shift: action = action.replace('SHIFT+', '')
    if alt:   action = action.replace('ALT+',   '')
    if oskey: action = action.replace('OSKEY+', '')
    if double_click: action = action.replace('+DOUBLE', '')
    if drag_click:   action = action.replace('+DRAG',   '')
    return action

def i18n_translate(text):
    ''' bpy.app.translations.pgettext tries to translate the given parameter '''
    return bpy.app.translations.pgettext(text)


class Actions:
    # https://docs.blender.org/api/2.79/bpy.types.KeyMapItems.html
    # https://docs.blender.org/api/blender2.8/bpy.types.KeyMapItems.html
    ndof_actions = {
        'NDOF_MOTION', 'NDOF_BUTTON', 'NDOF_BUTTON_FIT',
        'NDOF_BUTTON_TOP', 'NDOF_BUTTON_BOTTOM', 'NDOF_BUTTON_LEFT', 'NDOF_BUTTON_RIGHT', 'NDOF_BUTTON_FRONT', 'NDOF_BUTTON_BACK',
        'NDOF_BUTTON_ISO1', 'NDOF_BUTTON_ISO2',
        'NDOF_BUTTON_ROLL_CW', 'NDOF_BUTTON_ROLL_CCW',
        'NDOF_BUTTON_SPIN_CW', 'NDOF_BUTTON_SPIN_CCW',
        'NDOF_BUTTON_TILT_CW', 'NDOF_BUTTON_TILT_CCW',
        'NDOF_BUTTON_ROTATE', 'NDOF_BUTTON_PANZOOM',
        'NDOF_BUTTON_DOMINANT',
        'NDOF_BUTTON_PLUS', 'NDOF_BUTTON_MINUS', 'NDOF_BUTTON_ESC',
        'NDOF_BUTTON_ALT', 'NDOF_BUTTON_SHIFT', 'NDOF_BUTTON_CTRL',
        'NDOF_BUTTON_1', 'NDOF_BUTTON_2', 'NDOF_BUTTON_3', 'NDOF_BUTTON_4', 'NDOF_BUTTON_5',
        'NDOF_BUTTON_6', 'NDOF_BUTTON_7', 'NDOF_BUTTON_8', 'NDOF_BUTTON_9', 'NDOF_BUTTON_10',
        'NDOF_BUTTON_A', 'NDOF_BUTTON_B', 'NDOF_BUTTON_C',
    }

    mousebutton_actions = {
        'LEFTMOUSE', 'MIDDLEMOUSE', 'RIGHTMOUSE',
        'BUTTON4MOUSE', 'BUTTON5MOUSE', 'BUTTON6MOUSE', 'BUTTON7MOUSE',
    }

    ignore_actions = {}

    nonprintable_actions = {
        'MOUSEMOVE', 'INBETWEEN_MOUSEMOVE',
        'TIMER', 'TIMER_REPORT', 'TIMERREGION',
    }

    timer_actions = {
        'TIMER'
    }

    mousemove_actions = {
        'MOUSEMOVE', 'INBETWEEN_MOUSEMOVE',
    }

    trackpad_actions = {
        'TRACKPADPAN','TRACKPADZOOM',
    }

    modifier_actions = {
        'OSKEY',
        'LEFT_CTRL', 'LEFT_SHIFT', 'LEFT_ALT',
        'RIGHT_CTRL', 'RIGHT_SHIFT', 'RIGHT_ALT',
    }

    special_events = [
        {
            'name': 'navigate',
            'operators': [
                '3D View | view3d.rotate',
                '3D View | view3d.rotate',                # Rotate View
                '3D View | view3d.move',                  # Move View
                '3D View | view3d.zoom',                  # Zoom View
                '3D View | view3d.dolly',                 # Dolly View
                '3D View | view3d.view_pan',              # View Pan
                '3D View | view3d.view_orbit',            # View Orbit
                '3D View | view3d.view_persportho',       # View Persp/Ortho
                '3D View | view3d.viewnumpad',            # View Numpad
                '3D View | view3d.view_axis',             # View Axis
                '3D View | view2d.ndof',                  # NDOF Pan Zoom
                '3D View | view3d.ndof_orbit_zoom',       # NDOF Orbit View with Zoom
                '3D View | view3d.ndof_orbit',            # NDOF Orbit View
                '3D View | view3d.ndof_pan',              # NDOF Pan View
                '3D View | view3d.ndof_all',              # NDOF Move View
                '3D View | view3d.view_selected',         # View Selected
                '3D View | view3d.view_center_cursor',    # Center View to Cursor
                # '3D View | view3d.navigate',              # View Navigation
            ],
        }, {
            'name': 'window actions',
            'operators': [
                'Screen | screen.screen_full_area',
                'Window | wm.window_fullscreen_toggle',
            ],
        }, {
            'name': 'save actions',
            'operators': [
                'Window | wm.save_mainfile',
            ],
        },
    ]

    @staticmethod
    def get_instance(context):
        if not hasattr(Actions, '_instance'):
            Actions._create = True
            Actions._instance = Actions(context)
            del Actions._create
        return Actions._instance

    def __init__(self, context):
        assert hasattr(Actions, '_create'), 'Do not create new instance of Actions.  Instead, use Actions.get_instance()'
        assert not hasattr(Actions, '_instance'), 'Only create one instance of Actions!  Then use Actions.get_instance()'

        # set up universal keymaps
        self.keymap = {}  # universal keymap
        self.keymap2 = {} # context keymap
        self.keymap['navigate'] = set()         # filled in below
        self.keymap['window actions'] = set()   # filled in below
        self.keymap['save action'] = set()      # filled in below
        self.keymap['navigate'] |= Actions.trackpad_actions
        self.keymap['navigate'] |= Actions.ndof_actions
        for action in Actions.special_events:
            name, ops = action['name'], action['operators']
            self.keymap.setdefault(name, set())
            for op in ops:
                self.keymap[name] |= translate_blenderop(op)

        self.context = context
        self.area = context.area
        self.screen = context.screen
        self.space = context.space_data
        self.region = context.region
        self.size = Vec2D((context.region.width, context.region.height))
        self.r3d = context.space_data.region_3d
        self.window = context.window

        self.actions_using = set()
        self.actions_pressed = set()
        self.now_pressed = {}           # currently pressed keys. key=stripped event type, value=full event type (includes modifiers)
        self.just_pressed = None
        self.last_pressed = None
        self.event_type = None

        self.trackpad = False   # is current action from trackpad?
        self.ndof     = False   # is current action from NDOF?

<<<<<<< HEAD
        # are any of the following modifier keys currently pressed?
        # note: ctrl will be true if either ctrl_left or ctrl_right are true
        self.ctrl        = False
        self.ctrl_left   = False
        self.ctrl_right  = False
        self.shift       = False
        self.shift_left  = False
        self.shift_right = False
        self.alt         = False
        self.alt_left    = False
        self.alt_right   = False

        self.mouse_select     = bprefs.mouse_select()
        self.mouse            = None    # current mouse position
        self.mouse_prev       = None    # previous mouse position
        self.mousemove        = False   # is the current action a mouse move?
        self.mousemove_prev   = False   # was the previous action a mouse move?
        self.mousedown        = None    # mouse position when a mouse button was pressed
        self.mousedown_left   = None    # mouse position when LMB was pressed
        self.mousedown_middle = None    # mouse position when MMB was pressed
        self.mousedown_right  = None    # mouse position when RMB was pressed
        self.mousedown_drag   = False   # is user dragging?
        self.mousedown_dblclick = False # is user double clicking?
        self.mousedown_prevtime = 0     # previous time when mouse button was pressed

        self.timer      = False     # is action from timer?
        self.time_delta = 0         # elapsed time since last "step" (units=seconds)

        # IMPORTANT: the following properties are updated external to Actions
        self.hit_pos  = None    # position of raytraced mouse to scene (updated externally!)
        self.hit_norm = None    # normal of raytraced mouse to scene (updated externally!)
=======
        self.timer = False
        self.time_last = time.time()
        self.time_delta = 0
>>>>>>> 941e5089

    def update(self, context, event, print_actions=False):
        self.just_pressed = None

        self.context = context

        if context.region and hasattr(context.space_data, 'region_3d'):
            self.region = context.region
            self.size = Vec2D((context.region.width, context.region.height))
            self.r3d = context.space_data.region_3d

        # # handle strange edge cases
        # if not context.area:
        #     #dprint('Context with no area')
        #     #dprint(context)
        #     return {'RUNNING_MODAL'}
        # if not hasattr(context.space_data, 'region_3d'):
        #     #dprint('context.space_data has no region_3d')
        #     #dprint(context)
        #     #dprint(context.space_data)
        #     return {'RUNNING_MODAL'}

        event_type, pressed = event.type, event.value=='PRESS'

        self.event_type = event_type
        self.mousemove_prev = self.mousemove
        self.timer = (event_type in Actions.timer_actions)
        self.mousemove = (event_type in Actions.mousemove_actions)
        self.trackpad = (event_type in Actions.trackpad_actions)
        self.ndof = (event_type in Actions.ndof_actions)
        self.navevent = (event_type in self.keymap['navigate'])
        self.mousedown_dblclick = False

        if event_type in self.ignore_actions: return

        if print_actions and event_type not in self.nonprintable_actions:
            print('Actions.update: (event_type, event.value) =', (event_type, event.value))

        if self.timer:
            time_cur = time.time()
            self.time_delta = self.time_last - time_cur
            self.time_last = time_cur
            self.trackpad = False
            return

        if self.mousemove:
            self.mouse_prev = self.mouse
            self.mouse = Point2D((float(event.mouse_region_x), float(event.mouse_region_y)))
            if self.mousedown is not None:
                if not self.mousedown_drag and (self.mouse - self.mousedown).length > bprefs.mouse_drag():
                    self.mousedown_drag = True
                    if   self.mousedown_left:   event_type = 'LEFTMOUSE'
                    elif self.mousedown_middle: event_type = 'MIDDLEMOUSE'
                    elif self.mousedown_right:  event_type = 'RIGHTMOUSE'
                    self.event_type = event_type
                    pressed = True
                    # print('Actions.update: dragging!')
                else:
                    return
            else:
                self.mousedown_drag = False
                return

        if event_type in self.modifier_actions:
            if event_type == 'OSKEY':
                self.oskey = pressed
            else:
                l = event_type.startswith('LEFT_')
                if event_type.endswith('_CTRL'):
                    self.ctrl = pressed
                    if l: self.ctrl_left = pressed
                    else: self.ctrl_right = pressed
                if event_type.endswith('_SHIFT'):
                    self.shift = pressed
                    if l: self.shift_left = pressed
                    else: self.shift_right = pressed
                if event_type.endswith('_ALT'):
                    self.alt = pressed
                    if l: self.alt_left = pressed
                    else: self.alt_right = pressed
            return

        if event_type in self.mousebutton_actions and not self.navevent:
            if pressed:
                curtime = time.time()
                dbltime = self.mousedown_prevtime + bprefs.mouse_doubleclick() # latest time to consider double click
                self.mousedown_dblclick = curtime < dbltime and not self.mousedown_drag
                self.mousedown_prevtime = curtime
                self.mousedown = Point2D((float(event.mouse_region_x), float(event.mouse_region_y)))
                if   event_type == 'LEFTMOUSE':   self.mousedown_left   = self.mousedown
                elif event_type == 'MIDDLEMOUSE': self.mousedown_middle = self.mousedown
                elif event_type == 'RIGHTMOUSE':  self.mousedown_right  = self.mousedown
            else:
                self.mousedown = None
                self.mousedown_left = None
                self.mousedown_middle = None
                self.mousedown_right = None
                self.mousedown_drag = False

        ftype = kmi_details(event, event_type=event_type, double_click=self.mousedown_dblclick, drag_click=self.mousedown_drag)
        # print('Actions.update: (ftype, pressed) =', (ftype, pressed))
        if pressed:
            if event_type not in self.now_pressed:
                self.just_pressed = ftype
            if 'WHEELUPMOUSE' in ftype or 'WHEELDOWNMOUSE' in ftype:
                # mouse wheel actions have no release, so handle specially
                self.just_pressed = ftype
            self.now_pressed[event_type] = ftype
            self.last_pressed = ftype
        else:
            if event_type in self.now_pressed:
                del self.now_pressed[event_type]
        # print('Actions.update: state =', (self.just_pressed, self.now_pressed, self.last_pressed))

    def convert(self, actions):
        t = type(actions)
        if   t is set:  pass                    # already a set; no need to do anything
        elif t is str:  actions = { actions }   # passed only a string
        elif t is list: actions = set(actions)  # prevent duplicate actions by converting to set
        else:           actions = { actions }   # catch all (should not happen)
        ret = set()
        for action in actions:
            ret |= (self.keymap.get(action, set()) | self.keymap2.get(action, set())) or { action }
        return ret


    def unuse(self, actions):
        actions = self.convert(actions)
        keys = [k for k,v in self.now_pressed.items() if v in actions]
        # print('Actions.unuse', actions, self.now_pressed, keys)
        for k in keys: del self.now_pressed[k]
        # print('unuse', self.just_pressed)
        self.just_pressed = None

    def unpress(self):
        # print('unpress', self.just_pressed)
        # for entry in enumerate(inspect.stack()):
        #     print('  %s' % str(entry))
        self.just_pressed = None

    def using(self, actions, using_all=False, ignoremods=False, ignorectrl=False, ignoreshift=False, ignorealt=False, ignoreoskey=False):
        if actions is None: return False
        actions = self.convert(actions)
        quantifier_fn = all if using_all else any
        return quantifier_fn(
            strip_mods(p, ctrl=ignorectrl, shift=ignoreshift, alt=ignorealt, oskey=ignoreoskey) in actions
            for p in self.now_pressed.values()
        )

    def navigating(self):
        actions = self.convert('navigate')
        if self.trackpad: return True
        if self.ndof: return True
        if any(p in actions for p in self.now_pressed.values()): return True
        return False

    def pressed(self, actions, unpress=True, ignoremods=False, ignorectrl=False, ignoreshift=False, ignorealt=False, ignoreoskey=False, debug=False):
        if actions is None: return False
        if ignoremods: ignorectrl = ignoreshift = ignorealt = ignoreoskey = True
        if debug: print('Actions.pressed 0', actions)
        actions = self.convert(actions)
        if debug: print('Actions.pressed 1', actions)
        just_pressed = strip_mods(self.just_pressed, ctrl=ignorectrl, shift=ignoreshift, alt=ignorealt, oskey=ignoreoskey)
        if debug: print('Actions.pressed 2', just_pressed, actions)
        ret = just_pressed in actions
        if ret and unpress: self.just_pressed = None
        return ret

    def released(self, actions, released_all=False):
        if actions is None: return False
        return not self.using(actions, using_all=released_all)

    def warp_mouse(self, xy:Point2D):
        rx,ry = self.region.x,self.region.y
        mx,my = xy
        self.context.window.cursor_warp(rx + mx, ry + my)

    def valid_mouse(self):
        if self.mouse is None: return False
        mx,my = self.mouse
        sx,sy = self.size
        return 0 <= mx < sx and 0 <= my < sy

    def as_char(self, ftype):
        if ftype is None: return ''
        #assert ftype in kmi_to_char, 'Trying to convert unhandled key "%s"' % str(self.just_pressed)
        return kmi_to_char.get(ftype, None)


class ActionHandler:
    def __init__(self, context, keymap):
        self.__dict__['_action'] = Actions.get_instance(context)
        _keymap = {}
        for (k,v) in keymap.items():
            if type(v) is not set and type(v) is not list: v = { v }
            _keymap[k] = { op for action in v for op in translate_blenderop(action) }
        self.__dict__['_keymap'] = _keymap
    def __getattr__(self, key):
        self._action.keymap2 = self._keymap
        return getattr(self._action, key)
    def __setattr__(self, key, value):
        self._action.keymap2 = self._keymap
        return setattr(self._action, key, value)




<|MERGE_RESOLUTION|>--- conflicted
+++ resolved
@@ -19,13 +19,9 @@
     along with this program.  If not, see <http://www.gnu.org/licenses/>.
 '''
 
-<<<<<<< HEAD
 import re
 import time
 import inspect
-=======
-import time
->>>>>>> 941e5089
 from copy import deepcopy
 
 import bpy
@@ -290,7 +286,6 @@
         self.trackpad = False   # is current action from trackpad?
         self.ndof     = False   # is current action from NDOF?
 
-<<<<<<< HEAD
         # are any of the following modifier keys currently pressed?
         # note: ctrl will be true if either ctrl_left or ctrl_right are true
         self.ctrl        = False
@@ -318,15 +313,11 @@
 
         self.timer      = False     # is action from timer?
         self.time_delta = 0         # elapsed time since last "step" (units=seconds)
+        self.time_last = time.time()
 
         # IMPORTANT: the following properties are updated external to Actions
         self.hit_pos  = None    # position of raytraced mouse to scene (updated externally!)
         self.hit_norm = None    # normal of raytraced mouse to scene (updated externally!)
-=======
-        self.timer = False
-        self.time_last = time.time()
-        self.time_delta = 0
->>>>>>> 941e5089
 
     def update(self, context, event, print_actions=False):
         self.just_pressed = None
