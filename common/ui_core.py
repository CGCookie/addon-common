'''
Copyright (C) 2020 CG Cookie
http://cgcookie.com
hello@cgcookie.com

Created by Jonathan Denning, Jonathan Williamson

    This program is free software: you can redistribute it and/or modify
    it under the terms of the GNU General Public License as published by
    the Free Software Foundation, either version 3 of the License, or
    (at your option) any later version.

    This program is distributed in the hope that it will be useful,
    but WITHOUT ANY WARRANTY; without even the implied warranty of
    MERCHANTABILITY or FITNESS FOR A PARTICULAR PURPOSE.  See the
    GNU General Public License for more details.

    You should have received a copy of the GNU General Public License
    along with this program.  If not, see <http://www.gnu.org/licenses/>.
'''

import os
import re
import math
import time
import random
import traceback
import contextlib
from math import floor, ceil
from inspect import signature

import bpy
import bgl
import blf
import gpu

from gpu.types import GPUOffScreen
from gpu_extras.presets import draw_texture_2d
from mathutils import Vector, Matrix

from .blender import tag_redraw_all
from .ui_styling import UI_Styling, ui_defaultstylings
from .ui_utilities import helper_wraptext, convert_token_to_cursor
from .drawing import ScissorStack, FrameBuffer
from .fsm import FSM

from .useractions import ActionHandler, kmi_to_keycode

from .boundvar import BoundVar
from .debug import debugger, dprint
from .decorators import debug_test_call, blender_version_wrapper
from .fontmanager import FontManager
from .globals import Globals
from .hasher import Hasher
from .maths import Vec2D, Color, mid, Box2D, Size1D, Size2D, Point2D, RelPoint2D, Index2D, clamp, NumberUnit
from .profiler import profiler, time_it
from .shaders import Shader
from .utils import iter_head

from ..ext import png


'''
TODO:



'''


DEBUG_COLOR_CLEAN = False


def get_font_path(fn, ext=None):
    if ext: fn = '%s.%s' % (fn,ext)
    paths = [
        os.path.abspath(os.path.curdir),
        os.path.join(os.path.abspath(os.path.curdir), 'fonts'),
        os.path.join(os.path.dirname(__file__), 'fonts'),
    ]
    for path in paths:
        p = os.path.join(path, fn)
        if os.path.exists(p): return p
    return None

fontmap = {
    'serif': {
        'normal normal': 'DroidSerif-Regular.ttf',
        'italic normal': 'DroidSerif-Italic.ttf',
        'normal bold':   'DroidSerif-Bold.ttf',
        'italic bold':   'DroidSerif-BoldItalic.ttf',
    },
    'sans-serif': {
        'normal normal': 'DroidSans-Blender.ttf',
        'italic normal': 'OpenSans-Italic.ttf',
        'normal bold':   'OpenSans-Bold.ttf',
        'italic bold':   'OpenSans-BoldItalic.ttf',
    },
    'monospace': {
        'normal normal': 'DejaVuSansMono.ttf',
        'italic normal': 'DejaVuSansMono.ttf',
        'normal bold':   'DejaVuSansMono.ttf',
        'italic bold':   'DejaVuSansMono.ttf',
    },
}
def setup_font(fontid):
    FontManager.aspect(1, fontid)
    FontManager.enable_kerning_default(fontid)

@profiler.function
def get_font(fontfamily, fontstyle=None, fontweight=None):
    if fontfamily in fontmap:
        styleweight = '%s %s' % (fontstyle or 'normal', fontweight or 'normal')
        fontfamily = fontmap[fontfamily][styleweight]
    path = get_font_path(fontfamily)
    assert path, 'could not find font "%s"' % fontfamily
    fontid = FontManager.load(path, setup_font)
    return fontid


def get_image_path(fn, ext=None, subfolders=None):
    # if no subfolders are given, assuming image path is <root>/icons
    # or <root>/images where <root> is the 2 levels above this file
    if subfolders is None:
        subfolders = ['icons', 'images', 'help']
    if ext:
        fn = '%s.%s' % (fn,ext)
    path_here = os.path.dirname(__file__)
    path_root = os.path.join(path_here, '..', '..')
    paths = [os.path.join(path_root, p, fn) for p in subfolders]
    paths += [os.path.join(path_here, 'images', fn)]
    paths = [p for p in paths if os.path.exists(p)]
    return iter_head(paths, None)


def add_cache(start):
    def wrapper(fn):
        fn._cache = start
        return fn
    return wrapper

@contextlib.contextmanager
def temp_bglbuffer(*args):
    buf = bgl.Buffer(*args)
    yield buf
    del buf


@add_cache({})
def load_image_png(fn):
    # important: assuming all images have distinct names!
    if fn not in load_image_png._cache:
        # have not seen this image before
        # note: assuming 4 channels (rgba) per pixel!
        path = get_image_path(fn)
        dprint('Loading image "%s" (path=%s)' % (str(fn), str(path)))
        w,h,d,m = png.Reader(path).asRGBA()
        img = [[r[i:i+4] for i in range(0,w*4,4)] for r in d]
        load_image_png._cache[fn] = img
    return load_image_png._cache[fn]

@add_cache({})
def load_texture(fn_image, mag_filter=bgl.GL_NEAREST, min_filter=bgl.GL_LINEAR):
    if fn_image not in load_texture._cache:
        image = load_image_png(fn_image)
        dprint('Buffering texture "%s"' % fn_image)
        height,width,depth = len(image),len(image[0]),len(image[0][0])
        assert depth == 4, 'Expected texture %s to have 4 channels per pixel (RGBA), not %d' % (fn_image, depth)
        image = reversed(image) # flip image
        image_flat = [d for r in image for c in r for d in c]
        with temp_bglbuffer(bgl.GL_INT, [1]) as buf:
            bgl.glGenTextures(1, buf)
            texid = buf[0]
        bgl.glBindTexture(bgl.GL_TEXTURE_2D, texid)
        bgl.glTexParameterf(bgl.GL_TEXTURE_2D, bgl.GL_TEXTURE_MAG_FILTER, mag_filter)
        bgl.glTexParameterf(bgl.GL_TEXTURE_2D, bgl.GL_TEXTURE_MIN_FILTER, min_filter)
        with temp_bglbuffer(bgl.GL_BYTE, [len(image_flat)], image_flat) as texbuffer:
            bgl.glTexImage2D(bgl.GL_TEXTURE_2D, 0, bgl.GL_RGBA, width, height, 0, bgl.GL_RGBA, bgl.GL_UNSIGNED_BYTE, texbuffer)
        bgl.glBindTexture(bgl.GL_TEXTURE_2D, 0)
        load_texture._cache[fn_image] = {
            'width': width,
            'height': height,
            'depth': depth,
            'texid': texid,
        }
    return load_texture._cache[fn_image]

class UI_Draw:
    _initialized = False
    _stylesheet = None

    @blender_version_wrapper('<=', '2.79')
    def init_draw(self):
        # TODO: test this implementation!
        assert False, 'function implementation not tested yet!!!'
        # UI_Draw._shader = Shader.load_from_file('ui', 'uielement.glsl', checkErrors=True)
        # sizeOfFloat, sizeOfInt = 4, 4
        # pos = [(0,0),(1,0),(1,1),  (0,0),(1,1),(0,1)]
        # count = len(pos)
        # buf_pos = bgl.Buffer(bgl.GL_FLOAT, [count, 2], pos)
        # vbos = bgl.Buffer(bgl.GL_INT, 1)
        # bgl.glGenBuffers(1, vbos)
        # vbo_pos = vbos[0]
        # bgl.glBindBuffer(bgl.GL_ARRAY_BUFFER, vbo_pos)
        # bgl.glBufferData(bgl.GL_ARRAY_BUFFER, count * 2 * sizeOfFloat, buf_pos, bgl.GL_STATIC_DRAW)
        # bgl.glBindBuffer(bgl.GL_ARRAY_BUFFER, 0)
        # en = UI_Draw._shader.enable
        # di = UI_Draw._shader.disable
        # eva = UI_Draw._shader.vertexAttribPointer
        # dva = UI_Draw._shader.disableVertexAttribArray
        # a = UI_Draw._shader.assign
        # def draw(left, top, width, height, style):
        #     nonlocal vbo_pos, count, en, di, eva, dva, a
        #     en()
        #     a('left',   left)
        #     a('top',    top)
        #     a('right',  left+width-1)
        #     a('bottom', top-height+1)
        #     a('margin_left',   style.get('margin-left', 0))
        #     a('margin_right',  style.get('margin-right', 0))
        #     a('margin_top',    style.get('margin-top', 0))
        #     a('margin_bottom', style.get('margin-bottom', 0))
        #     a('border_width',        style.get('border-width', 0))
        #     a('border_radius',       style.get('border-radius', 0))
        #     a('border_left_color',   style.get('border-left-color', (0,0,0,1)))
        #     a('border_right_color',  style.get('border-right-color', (0,0,0,1)))
        #     a('border_top_color',    style.get('border-top-color', (0,0,0,1)))
        #     a('border_bottom_color', style.get('border-bottom-color', (0,0,0,1)))
        #     a('background_color', style.get('background-color', (0,0,0,1)))
        #     eva(vbo_pos, 'pos', 2, bgl.GL_FLOAT)
        #     bgl.glDrawArrays(bgl.GL_TRIANGLES, 0, count)
        #     dva('pos')
        #     di()
        # UI_Draw._draw = draw

    @blender_version_wrapper('>=', '2.80')
    def init_draw(self):
        import gpu
        from gpu_extras.batch import batch_for_shader

        vertex_positions = [(0,0),(1,0),(1,1),  (1,1),(0,1),(0,0)]
        vertex_shader, fragment_shader = Shader.parse_file('ui_element.glsl', includeVersion=False)
        shader = gpu.types.GPUShader(vertex_shader, fragment_shader)
        batch = batch_for_shader(shader, 'TRIS', {"pos": vertex_positions})
        # get_pixel_matrix = Globals.drawing.get_pixel_matrix
        get_MVP_matrix = lambda: gpu.matrix.get_projection_matrix() @ gpu.matrix.get_model_view_matrix()
        def_color = (0,0,0,0)

        def draw(left, top, width, height, dpi_mult, style, texture_id, texture_fit, background_override, atex=bgl.GL_TEXTURE0):
            nonlocal shader, batch, def_color, get_MVP_matrix
            def get_v(style_key, def_val):
                v = style.get(style_key, def_val)
                if type(v) is NumberUnit: v = v.val()
                return v
            shader.bind()
            # uMVPMatrix needs to be set every draw call, because it could be different
            # when rendering to FrameBuffers with their own l,b,w,h
            shader.uniform_float("uMVPMatrix",          get_MVP_matrix())
            shader.uniform_float('left',                left)
            shader.uniform_float('top',                 top)
            shader.uniform_float('right',               left + (width - 1))
            shader.uniform_float('bottom',              top - (height - 1))
            shader.uniform_float('width',               width)
            shader.uniform_float('height',              height)
            shader.uniform_float('margin_left',         get_v('margin-left', 0))
            shader.uniform_float('margin_right',        get_v('margin-right', 0))
            shader.uniform_float('margin_top',          get_v('margin-top', 0))
            shader.uniform_float('margin_bottom',       get_v('margin-bottom', 0))
            shader.uniform_float('padding_left',        get_v('padding-left', 0))
            shader.uniform_float('padding_right',       get_v('padding-right', 0))
            shader.uniform_float('padding_top',         get_v('padding-top', 0))
            shader.uniform_float('padding_bottom',      get_v('padding-bottom', 0))
            shader.uniform_float('border_width',        get_v('border-width', 0))
            shader.uniform_float('border_radius',       get_v('border-radius', 0))
            shader.uniform_float('border_left_color',   get_v('border-left-color', def_color))
            shader.uniform_float('border_right_color',  get_v('border-right-color', def_color))
            shader.uniform_float('border_top_color',    get_v('border-top-color', def_color))
            shader.uniform_float('border_bottom_color', get_v('border-bottom-color', def_color))
            if background_override:
                shader.uniform_float('background_color',    background_override)
            else:
                shader.uniform_float('background_color',    get_v('background-color', def_color))
            shader.uniform_int('image_fit', texture_fit)
            if texture_id == -1:
                shader.uniform_int('using_image', 0)
            else:
                bgl.glActiveTexture(atex)
                bgl.glBindTexture(bgl.GL_TEXTURE_2D, texture_id)
                shader.uniform_int('using_image', 1)
                shader.uniform_int('image', atex - bgl.GL_TEXTURE0)
            batch.draw(shader)

        UI_Draw._draw = draw

    def __init__(self):
        if not UI_Draw._initialized:
            self.init_draw()
            UI_Draw._initialized = True

    @staticmethod
    def load_stylesheet(path):
        UI_Draw._stylesheet = UI_Styling.from_file(path)
    @property
    def stylesheet(self):
        return self._stylesheet

    def update(self):
        ''' only need to call once every redraw '''
        pass

    texture_fit_map = {
        'fill':       0, # default.  stretch/squash to fill entire container
        'contain':    1, # scaled to maintain aspect ratio, fit within container
        'cover':      2, # scaled to maintain aspect ratio, fill entire container
        'scale-down': 3, # same as none or contain, whichever is smaller
        'none':       4, # not resized
    }
    def draw(self, left, top, width, height, dpi_mult, style, texture_id=-1, texture_fit='fill', background_override=None):
        texture_fit = self.texture_fit_map.get(texture_fit, 0)
        #if texture_id != -1: print('texture_fit', texture_fit)
        UI_Draw._draw(left, top, width, height, dpi_mult, style, texture_id, texture_fit, background_override)


ui_draw = Globals.set(UI_Draw())



'''
UI_Document manages UI_Body

example hierarchy of UI

- UI_Body: (singleton!)
    - UI_Dialog: tooltips
    - UI_Dialog: menu
        - help
        - about
        - exit
    - UI_Dialog: tools
        - UI_Button: toolA
        - UI_Button: toolB
        - UI_Button: toolC
    - UI_Dialog: options
        - option1
        - option2
        - option3


clean call order

- compute_style (only if style is dirty)
    - call compute_style on all children
    - dirtied by change in style, ID, class, pseudoclass, parent, or ID/class/pseudoclass of an ancestor
    - cleaning style dirties size
- compute_preferred_size (only if size or content are dirty)
    - determines min, max, preferred size for element (override in subclass)
    - for containers that resize based on children, whether wrapped (inline), list (block), or table, ...
        - 

'''


class UI_Element_Utils:
    @staticmethod
    def defer_dirty(cause, properties=None, parent=True, children=False):
        ''' prevents dirty propagation until the wrapped fn has finished '''
        def wrapper(fn):
            def wrapped(self, *args, **kwargs):
                self._defer_dirty = True
                ret = fn(self, *args, **kwargs)
                self._defer_dirty = False
                self._dirty('dirtying deferred dirtied properties now: '+cause, properties, parent=parent, children=children)
                return ret
            return wrapped
        return wrapper

    _option_callbacks = {}
    @staticmethod
    def add_option_callback(option):
        def wrapper(fn):
            def wrapped(self, *args, **kwargs):
                ret = fn(self, *args, **kwargs)
                return ret
            UI_Element_Utils._option_callbacks[option] = wrapped
            return wrapped
        return wrapper

    def call_option_callback(self, option, default, *args, **kwargs):
        option = option if option not in UI_Element_Utils._option_callbacks else default
        UI_Element_Utils._option_callbacks[option](self, *args, **kwargs)

    _cleaning_graph = {}
    _cleaning_graph_roots = set()
    _cleaning_graph_nodes = set()
    @staticmethod
    def add_cleaning_callback(label, labels_dirtied=None):
        # NOTE: this function decorator does NOT call self.dirty!
        UI_Element_Utils._cleaning_graph_nodes.add(label)
        g = UI_Element_Utils._cleaning_graph
        labels_dirtied = list(labels_dirtied) if labels_dirtied else []
        for l in [label]+labels_dirtied: g.setdefault(l, {'fn':None, 'children':[], 'parents':[]})
        def wrapper(fn):
            def wrapped_cleaning_callback(self, *args, **kwargs):
                ret = fn(self, *args, **kwargs)
                return ret
            g[label]['fn'] = fn
            g[label]['children'] = labels_dirtied
            for l in labels_dirtied: g[l]['parents'].append(label)

            # find roots of graph (any label that is not dirtied by another cleaning callback)
            UI_Element_Utils._cleaning_graph_roots = set(k for (k,v) in g.items() if not v['parents'])
            assert UI_Element_Utils._cleaning_graph_roots, 'cycle detected in cleaning callbacks'
            # TODO: also detect cycles such as: a->b->c->d->b->...
            #       done in call_cleaning_callbacks, but could be done here instead?

            return wrapped_cleaning_callback
        return wrapper

    @profiler.function
    def call_cleaning_callbacks(self, *args, **kwargs):
        g = UI_Element_Utils._cleaning_graph
        working = set(UI_Element_Utils._cleaning_graph_roots)
        done = set()
        while working:
            current = working.pop()
            curnode = g[current]
            assert current not in done, 'cycle detected in cleaning callbacks (%s)' % current
            if not all(p in done for p in curnode['parents']): continue
            do_cleaning = False
            do_cleaning |= current in self._dirty_properties
            do_cleaning |= bool(self._dirty_callbacks.get(current, False))
            if do_cleaning:
                curnode['fn'](self, *args, **kwargs)
            redirtied = [d for d in self._dirty_properties if d in done]
            if redirtied:
                profiler.add_note('restarting')
                working = set(UI_Element_Utils._cleaning_graph_roots)
                done = set()
            else:
                working.update(curnode['children'])
                done.add(current)


    #####################################################################
    # helper functions
    # MUST BE CALLED AFTER `compute_style()` METHOD IS CALLED!

    @profiler.function
    def _get_style_num(self, k, def_v, percent_of=None, min_v=None, max_v=None, scale=None, override_v=None):
        v = self._computed_styles.get(k, 'auto')
        if v == 'auto':
            if def_v == 'auto': return 'auto'
            v = def_v
        if isinstance(v, NumberUnit): # type(v) is NumberUnit:
            if v.unit == '%': scale = None
            v = v.val(base=(percent_of if percent_of is not None else float(def_v)))
        if override_v is not None: v = override_v
        v = float(v)
        if min_v is not None: v = max(float(min_v), v)
        if max_v is not None: v = min(float(max_v), v)
        if scale is not None: v *= scale
        return v

    @profiler.function
    def _get_style_trbl(self, kb, scale=None):
        t = self._get_style_num('%s-top' % kb, 0, scale=scale)
        r = self._get_style_num('%s-right' % kb, 0, scale=scale)
        b = self._get_style_num('%s-bottom' % kb, 0, scale=scale)
        l = self._get_style_num('%s-left' % kb, 0, scale=scale)
        return (t,r,b,l)


# https://www.w3schools.com/jsref/obj_event.asp
# https://javascript.info/bubbling-and-capturing
class UI_Event:
    phases = [
        'none',
        'capturing',
        'at target',
        'bubbling',
    ]

    def __init__(self, target=None, mouse=None, button=None, key=None):
        self._eventPhase = 'none'
        self._cancelBubble = False
        self._cancelCapture = False
        self._target = target
        self._mouse = mouse
        self._button = button
        self._key = key
        self._defaultPrevented = False

    def stop_propagation():
        self.stop_bubbling()
        self.stop_capturing()
    def stop_bubbling():
        self._cancelBubble = True
    def stop_capturing():
        self._cancelCapture = True

    def prevent_default():
        self._defaultPrevented = True

    @property
    def event_phase(self): return self._eventPhase
    @event_phase.setter
    def event_phase(self, v):
        assert v in self.phases, "attempting to set event_phase to unknown value (%s)" % str(v)
        self._eventPhase = v

    @property
    def bubbling(self):
        return self._eventPhase == 'bubbling' and not self._cancelBubble
    @property
    def capturing(self):
        return self._eventPhase == 'capturing' and not self._cancelCapture
    @property
    def atTarget(self):
        return self._eventPhase == 'at target'

    @property
    def target(self): return self._target

    @property
    def mouse(self): return self._mouse

    @property
    def button(self): return self._button

    @property
    def key(self): return self._key

    @property
    def default_prevented(self): return self._defaultPrevented

    @property
    def eventPhase(self): return self._eventPhase


class UI_Element_Properties:
    @property
    def tagName(self):
        return self._tagName
    @tagName.setter
    def tagName(self, ntagName):
        errmsg = 'Tagname must contain only alpha and cannot be empty'
        assert type(ntagName) is str, errmsg
        ntagName = ntagName.lower()
        assert ntagName, errmsg
        assert len(set(ntagName) - set('abcdefghijklmnopqrstuvwxyz0123456789')) == 0, errmsg
        if self._tagName == ntagName: return
        self._tagName = ntagName
        self._styling_default = None
        self._dirty('changing tagName can affect children styles', parent=True, children=True)

    @property
    def innerText(self):
        return self._innerText
    @innerText.setter
    def innerText(self, nText):
        if self._innerText == nText: return
        self._innerText = nText
        self._dirty('changing innerText makes dirty', children=True)
        #self._dirty('changing innerText changes content', 'content', children=True)
        #self._dirty('changing innerText changes size', 'size', children=True)
        self._new_content = True
        self._dirty_flow()

    @property
    def innerTextAsIs(self):
        return self._innerTextAsIs
    @innerTextAsIs.setter
    def innerTextAsIs(self, v):
        v = str(v) if v is not None else None
        if self._innerTextAsIs == v: return
        self._innerTextAsIs = v
        self._dirty('changing innerTextAsIs changes content', 'content')
        self._dirty('changing innerTextAsIs changes size', 'size')

    @property
    def parent(self):
        return self._parent
    def get_pathToRoot(self):
        l=[self]
        while l[-1]._parent: l.append(l[-1]._parent)
        return l
        l,cur = [],self
        while cur: l,cur = l+[cur],cur._parent
        return l
    def get_pathFromRoot(self):
        l = self.get_pathToRoot()
        l.reverse()
        return l
    def get_root(self):
        c = self
        while c._parent: c = c._parent
        return c

    def getElementById(self, element_id):
        if element_id is None: return None
        if self._id == element_id: return self
        for child in self.children: # self._children_all:
            e = child.getElementById(element_id)
            if e is not None: return e
        return None

    def getElementsByName(self, element_name):
        if element_name is None: return None
        ret = [self] if self._name == element_name else []
        ret.extend(e for child in self.children for e in child.getElementsByName(element_name))
        return ret

    def getElementsByClassName(self, class_name):
        if class_name is None: return None
        ret = [self] if class_name in self._classes else []
        ret.extend(e for child in self.children for e in child.getElementsByClassName(class_name))
        return ret

    def getElementsByTagName(self, tag_name):
        if tag_name is None: return None
        ret = [self] if tag_name == self._tagName else []
        ret.extend(e for child in self.children for e in child.getElementsByTagName(tag_name))
        return ret


    ######################################3
    # children methods

    @property
    def children(self):
        return list(self._children)

    def _append_child(self, child):
        assert child
        if child in self._children:
            # attempting to add existing child?
            return
        if child._parent:
            # detach child from prev parent
            child._parent.delete_child(child)
        self._children.append(child)
        child._parent = self
        child._dirty('appending child to parent', parent=True, children=True)
        self._dirty('copying dirtiness from child', properties=child._dirty_properties, parent=True, children=False)
        self._dirty('appending new child changes content', 'content')
        self._new_content = True
        return child
    def append_child(self, child): return self._append_child(child)

    def builder(self, children):
        t = type(children)
        if t is list:
            for child in children:
                self.builder(child)
        elif t is tuple:
            child,grandchildren = children
            self.append_child(child).builder(grandchildren)
        elif t is UI_Element or t is UI_Proxy:
            self.append_child(children)
        else:
            assert False, 'UI_Element.builder: unhandled type %s' % t
        return self

    def _delete_child(self, child):
        assert child, 'attempting to delete None child?'
        if child not in self._children:
            # child is not in children, could be wrapped in proxy
            pchildren = [pchild for pchild in self._children if type(pchild) is UI_Proxy and child in pchild._all_elements]
            assert len(pchildren) != 0, 'attempting to delete child that does not exist?'
            assert len(pchildren) == 1, 'attempting to delete child that is wrapped twice?'
            child = pchildren[0]
        self._children.remove(child)
        child._parent = None
        child._dirty('deleting child from parent')
        self._dirty('deleting child changes content', 'content')
        self._new_content = True
    def delete_child(self, child): self._delete_child(child)

    @UI_Element_Utils.defer_dirty('clearing children')
    def _clear_children(self):
        for child in list(self._children):
            self._delete_child(child)
        self._new_content = True
    def clear_children(self): self._clear_children()

    def _count_children(self):
        return sum(child.count_children() for child in self._children)
    def count_children(self): return 1 + self._count_children()
    def _count_all_children(self):
        return sum(child.count_all_children() for child in self._children_all)
    def count_all_children(self): return 1 + self._count_all_children()

    #########################################
    # style methods

    @property
    def style(self):
        return str(self._style_str)
    @style.setter
    def style(self, style):
        self._style_str = str(style or '')
        self._styling_custom = None
        self._dirty('changing style for %s affects style' % str(self), 'style', parent=False, children=False)
        if self._parent:
            self._dirty('changing style for %s affects parent content' % str(self), 'content', parent=True, children=False)
            self._parent.add_dirty_callback(self, 'style')
    def add_style(self, style):
        self._style_str = '%s;%s' % (self._style_str, str(style or ''))
        self._styling_custom = None
        self._dirty('adding style for %s affects style' % str(self), 'style', parent=False, children=False)
        if self._parent:
            self._dirty('adding style for %s affects parent content' % str(self), 'content', parent=True, children=False)
            self._parent.add_dirty_callback(self, 'style')

    @property
    def id(self):
        return self._id
    @id.setter
    def id(self, nid):
        nid = '' if nid is None else nid.strip()
        if self._id == nid: return
        self._id = nid
        self._dirty('changing id for %s affects styles' % str(self), 'style', parent=False, children=True)
        if self._parent:
            self._dirty('changing id for %s affects parent content' % str(self), 'content', parent=True, children=False)
            self._parent.add_dirty_callback(self, 'style')

    @property
    def forId(self):
        return self._forId
    @forId.setter
    def forId(self, v):
        self._forId = v

    @property
    def name(self):
        return self._name
    @name.setter
    def name(self, v):
        self._name = v

    @property
    def classes(self):
        return str(self._classes_str) # ' '.join(self._classes)
    @classes.setter
    def classes(self, classes):
        classes = ' '.join(c for c in classes.split(' ') if c) if classes else ''
        l = classes.split(' ')
        pcount = { p:0 for p in l }
        classes = []
        for p in l:
            pcount[p] += 1
            if pcount[p] == 1: classes += [p]
        classes_str = ' '.join(classes)
        if self._classes_str == classes_str: return
        self._classes_str = classes_str
        self._classes = classes
        self._dirty('changing classes to %s for %s affects style' % (classes_str, str(self)), 'style', parent=False, children=True)
        if self._parent:
            self._dirty('changing classes to %s for %s affects parent content' % (classes_str, str(self)), 'content', parent=True, children=False)
            self._parent.add_dirty_callback(self, 'style')
    def add_class(self, cls):
        assert ' ' not in cls, 'cannot add class "%s" to "%s" because it has a space in it' % (cls, self._tagName)
        if cls in self._classes: return
        self._classes.append(cls)
        self._classes_str = ' '.join(self._classes)
        self._dirty('adding class "%s" for %s affects style' % (str(cls), str(self)), 'style', parent=False, children=True)
        self._dirty('adding class "%s" for %s affects content' % (str(cls), str(self)), 'content', parent=False, children=True)
        if self._parent:
            self._dirty('adding class "%s" for %s affects parent content' % (cls, str(self)), 'content', parent=True, children=False)
            self._parent.add_dirty_callback(self, 'style')
    def del_class(self, cls):
        assert ' ' not in cls, 'cannot del class "%s" from "%s" because it has a space in it' % (cls, self._tagName)
        if cls not in self._classes: return
        self._classes.remove(cls)
        self._classes_str = ' '.join(self._classes)
        self._dirty('deleting class "%s" for %s affects style' % (cls, str(self)), 'style', parent=False, children=True)
        self._dirty('deleting class "%s" for %s affects content' % (str(cls), str(self)), 'content', parent=False, children=True)
        if self._parent:
            self._dirty('deleting class "%s" for %s affects parent content' % (cls, str(self)), 'content', parent=True, children=False)
            self._parent.add_dirty_callback(self, 'style')


    ###################################
    # pseudoclasses methods

    @property
    def pseudoclasses(self):
        return set(self._pseudoclasses)

    def _clear_pseudoclass(self):
        if not self._pseudoclasses: return
        self._pseudoclasses = set()
        self._dirty('clearing psuedoclasses for %s affects style' % str(self), 'style', parent=False, children=True)
        if self._parent:
            self._dirty('clearing psuedoclasses for %s affects parent content' % str(self), 'content', parent=True, children=False)
            self._parent.add_dirty_callback(self, 'style')
    def clear_pseudoclass(self): return self._clear_pseudoclass()

    def _add_pseudoclass(self, pseudo):
        if pseudo in self._pseudoclasses: return
        self._pseudoclasses.add(pseudo)

        if pseudo == 'disabled':
            self._del_pseudoclass('active')
            self._del_pseudoclass('focus')
            # TODO: on_blur?
        self._dirty('adding psuedoclass %s for %s affects style' % (pseudo, str(self)), 'style', parent=False, children=True)
        if self._parent:
            self._dirty('adding pseudoclass %s for %s affects parent content' % (pseudo, str(self)), 'content', parent=True, children=False)
            self._parent.add_dirty_callback(self, 'style')
    def add_pseudoclass(self, pseudo): self._add_pseudoclass(pseudo)

    def _del_pseudoclass(self, pseudo):
        if pseudo not in self._pseudoclasses: return
        self._pseudoclasses.discard(pseudo)

        self._dirty('deleting psuedoclass %s for %s affects style' % (pseudo, str(self)), 'style', parent=False, children=True)
        if self._parent:
            self._dirty('deleting psuedoclass %s for %s affects parent content' % (pseudo, str(self)), 'content', parent=True, children=False)
            self._parent.add_dirty_callback(self, 'style')
    def del_pseudoclass(self, pseudo): self._del_pseudoclass(pseudo)

    def _has_pseudoclass(self, pseudo):
        if pseudo == 'disabled' and self._disabled: return True
        return pseudo in self._pseudoclasses
    def has_pseudoclass(self, psuedo): return self._has_pseudoclass(pseudo)

    @property
    def is_active(self): return 'active' in self._pseudoclasses
    @property
    def is_hovered(self): return 'hover' in self._pseudoclasses
    @property
    def is_focused(self): return 'focus' in self._pseudoclasses
    @property
    def is_disabled(self):
        if 'disabled' in self._pseudoclasses: return True
        if self._value_bound: return self._value.disabled
        if self._checked_bound: return self._checked.disabled
        return False
        #return 'disabled' in self._pseudoclasses

    @property
    def disabled(self): return self.is_disabled
    @disabled.setter
    def disabled(self, v):
        c = self.is_disabled
        if c == v: return
        if v: self._add_pseudoclass('disabled')
        else: self._del_pseudoclass('disabled')

    def _blur(self):
        if 'focus' not in self._pseudoclasses: return
        ui_document.blur()
    def blur(self): self._blur()

    @property
    def pseudoelement(self):
        return self._pseudoelement
    @pseudoelement.setter
    def pseudoelement(self, v):
        v = v or ''
        if self._pseudoelement == v: return
        self._pseudoelement = v
        self._dirty('changing psuedoelement affects style', parent=True, children=False)

    @property
    def src(self):
        if self._src_str: return self._src_str
        src = self._computed_styles.get('background-image', 'none')
        if src == 'none': src = None
        return src
    @src.setter
    def src(self, v):
        # TODO: load the resource and do something with it!!
        if self._src_str == v: return
        self._src_str = v
        self._src = None    # force reload of image
        self._new_content = True
        self._dirty('changing src affects content', 'content', parent=True, children=False)

    @property
    def title(self):
        return self._title
    @title.setter
    def title(self, v):
        self._title = v
        self._dirty('title changed', parent=True, children=False)

    def reposition(self, left=None, top=None, bottom=None, right=None, clamp_position=True):
        assert not bottom and not right, 'repositioning UI via bottom or right not implemented yet :('
        changed = False
        if clamp and self._relative_element:
            w,h = Globals.drawing.scale(self.width_pixels),self.height_pixels #Globals.drawing.scale(self.height_pixels)
            rw,rh = self._relative_element.width_pixels,self._relative_element.height_pixels
            mbpw,mbph = self._relative_element._mbp_width,self._relative_element._mbp_height
            if left is not None: left = clamp(left, 0, (rw - mbpw) - w)
            if top is not None: top = clamp(top, -(rh - mbph) + h, 0)
        if left is not None and self._style_left != left:
            self._style_left = left
            changed = True
        if top  is not None and self._style_top != top:
            self._style_top  = top
            changed = True
        if changed:
            self._absolute_pos = None
            self._update_position()
            tag_redraw_all("UI_Element reposition")
            self._dirty('repositioning', 'renderbuf')

    @property
    def left(self):
        l = self.style_left
        return self._relative_pos.x if self._relative_pos and l == 'auto' else l
        # return self._style_left if self._style_left is not None else self._computed_styles.get('left', 'auto')
    @left.setter
    def left(self, v):
        self.style_left = v
    @property
    def style_left(self):
        if self._style_left is not None: return self._style_left
        return self._computed_styles.get('left', 'auto')
    @style_left.setter
    def style_left(self, v):
        if self._style_left == v: return
        self._style_left = v
        self._dirty_flow()

    @property
    def top(self):
        t = self.style_top
        return self._relative_pos.y if self._relative_pos and t == 'auto' else t
        # return self._style_top if self._style_top is not None else self._computed_styles.get('top', 'auto')
    @top.setter
    def top(self, v):
        self.style_top = v
    @property
    def style_top(self):
        if self._style_top is not None: return self._style_top
        return self._computed_styles.get('top', 'auto')
    @style_top.setter
    def style_top(self, v):
        if self._style_top == v: return
        self._style_top = v
        self._dirty_flow()

    # @property
    # def top(self):
    #     return self._style_top if self._style_top is not None else self._computed_styles.get('top', 'auto')
    # @top.setter
    # def top(self, v):
    #     self._style_top = v
    #     self._dirty_flow()

    @property
    def right(self):
        return self._style_right if self._style_right is not None else self._computed_styles.get('right', 'auto')
    @right.setter
    def right(self, v):
        self._style_right = v
        self._dirty_flow()
    @property
    def style_right(self):
        if self._style_right is not None: return self._style_right
        return self._computed_styles.get('right', 'auto')
    @style_right.setter
    def style_right(self, v):
        if self._style_right == v: return
        self._style_right = v
        self._dirty_flow()

    @property
    def bottom(self):
        return self._style_bottom if self._style_bottom is not None else self._computed_styles.get('bottom', 'auto')
    @bottom.setter
    def bottom(self, v):
        self._style_bottom = v
        self._dirty_flow()
    @property
    def style_bottom(self):
        if self._style_bottom is not None: return self._style_bottom
        return self._computed_styles.get('bottom', 'auto')
    @style_bottom.setter
    def style_bottom(self, v):
        if self_style_bottom == v: return
        self._style_bottom = v
        self._dirty_flow()

    @property
    def width(self):
        w = self.style_width
        return self._absolute_size.width if self._absolute_size and w == 'auto' else w
    @width.setter
    def width(self, v):
        self.style_width = v
    @property
    def style_width(self):
        if self._style_width is not None: return self._style_width
        return self._computed_styles.get('width', 'auto')
    @style_width.setter
    def style_width(self, v):
        if self._style_width == v: return
        self._style_width = v
        self._dirty_flow()

    @property
    def height(self):
        h = self.style_height
        return self._absolute_size.height if self._absolute_size and h == 'auto' else h
    @height.setter
    def height(self, v):
        self.style_height = v
    @property
    def style_height(self):
        if self._style_height is not None: return self._style_height
        return self._computed_styles.get('height', 'auto')
    @style_height.setter
    def style_height(self, v):
        if self._style_height == v: return
        self._style_height = v
        self._dirty_flow()

    @property
    def left_pixels(self):
        if self._relative_element is None:   rew = self._parent_size.width if self._parent_size else 0
        elif self._relative_element == self: rew = self._parent_size.width if self._parent_size else 0
        else:                                rew = self._relative_element.width_pixels
        l = self.style_left
        if self._relative_pos and l == 'auto': l = self._relative_pos.x
        if l != 'auto':
            if type(l) is NumberUnit: l = l.val(base=rew)
        else:
            dpi_mult = Globals.drawing.get_dpi_mult()
            r = self.style_right
            w = self.width_pixels*dpi_mult if self.width_pixels != 'auto' else 0
            # if r != 'auto': print(l,rew,r,w)
            if type(r) is NumberUnit: l = rew - (w + r.val(base=rew))
            elif r != 'auto':         l = rew - (w + r)
        return l
    @property
    def top_pixels(self):
        if self._relative_element is None:   reh = self._parent_size.height if self._parent_size else 0
        elif self._relative_element == self: reh = self._parent_size.height if self._parent_size else 0
        else:                                reh = self._relative_element.height_pixels
        t = self.style_top
        if self._relative_pos and t == 'auto': t = self._relative_pos.y
        if t != 'auto':
            if type(t) is NumberUnit: t = t.val(base=reh)
        else:
            dpi_mult = Globals.drawing.get_dpi_mult()
            b = self.style_bottom
            h = self.height_pixels*dpi_mult if self.height_pixels != 'auto' else 0
            if type(b) is NumberUnit: t = h + b.val(base=reh) - reh
            elif b != 'auto':         t = h + b
        return t
    @property
    def width_pixels(self):
        w = self.style_width
        if self._absolute_size and w == 'auto': w = self._absolute_size.width
        if type(w) is NumberUnit:
            if   self._relative_element == self: rew = self._parent_size.width if self._parent_size else 0
            elif self._relative_element is None: rew = 0
            else:                                rew = self._relative_element.width_pixels
            if rew == 'auto': rew = 0
            w = w.val(base=rew)
        return w
    @property
    def height_pixels(self):
        h = self.style_height
        if self._absolute_size and h == 'auto': h = self._absolute_size.height
        if type(h) is NumberUnit:
            if   self._relative_element == self: reh = self._parent_size.height if self._parent_size else 0
            elif self._relative_element is None: reh = 0
            else:                                reh = self._relative_element.height_pixels
            if reh == 'auto': reh = 0
            h = h.val(base=reh)
        return h


    @property
    def z_index(self):
        if self._style_z_index is not None: return self._style_z_index
        v = self._computed_styles.get('z-index', 0)
        if type(v) is NumberUnit: return v.val()
        return v
    @z_index.setter
    def z_index(self, v):
        if self._style_z_index == v: return
        self._style_z_index = v
        self._dirty_flow()


    @property
    def scrollTop(self):
        # TODO: clamp value?
        return self._scroll_offset.y
    @scrollTop.setter
    def scrollTop(self, v):
        if not self._is_scrollable_y: v = 0
        v = floor(v)
        v = min(v, self._dynamic_content_size.height - self._absolute_size.height + self._mbp_height)
        v = max(v, 0)
        if self._scroll_offset.y != v:
            # print('scrollTop:', v)
            self._scroll_offset.y = v
            tag_redraw_all("UI_Element scrollTop")
            self._dirty('scrollTop', 'renderbuf')

    def scrollToTop(self):
        if self._scroll_offset.y != 0:
            self._scroll_offset.y = 0
            tag_redraw_all("UI_Element scrollToTop")
            self._dirty('scrollToTop', 'renderbuf')

    @property
    def scrollLeft(self):
        # TODO: clamp value?
        return -self._scroll_offset.x    # negated so that positive values of scrollLeft scroll content left
    @scrollLeft.setter
    def scrollLeft(self, v):
        # TODO: clamp value?
        if not self._is_scrollable_x: v = 0
        v = floor(v)
        v = min(v, self._dynamic_content_size.width - self._absolute_size.width + self._mbp_width)
        v = max(v, 0)
        v = -v
        if self._scroll_offset.x != v:
            self._scroll_offset.x = v
            tag_redraw_all("UI_Element scrollLeft")
            self._dirty('strollLeft', 'renderbuf')

    @property
    def is_visible(self):
        # MUST BE CALLED AFTER `compute_style()` METHOD IS CALLED!
        if self._is_visible is None:
            v = self._computed_styles.get('display', 'auto') != 'none'
        else:
            v = self._is_visible
        return v and (self._parent.is_visible if self._parent else True)
    @is_visible.setter
    def is_visible(self, v):
        if self._is_visible == v: return
        self._is_visible = v
        # self._dirty('changing visibility can affect style', 'style', children=True)
        self._dirty('changing visibility can affect everything', parent=True, children=True)
        #self._dirty_styling()
        #self._dirty_flow()

    # self.get_is_visible() is same as self.is_visible() except it doesn't check parent
    def get_is_visible(self):
        if self._is_visible is None:
            v = self._computed_styles.get('display', 'auto') != 'none'
        else:
            v = self._is_visible
        return v

    @property
    def is_scrollable(self):
        return self._is_scrollable_x or self._is_scrollable_y
    @property
    def is_scrollable_x(self):
        return self._is_scrollable_x
    @property
    def is_scrollable_y(self):
        return self._is_scrollable_y

    def get_visible_children(self):
        # MUST BE CALLED AFTER `compute_style()` METHOD IS CALLED!
        # NOTE: returns list of children without `display:none` style.
        #       does _NOT_ mean that the child is going to be drawn
        #       (might still be clipped with scissor or `visibility:hidden` style)
        return [child for child in self._children if child.is_visible]

    @property
    def content_width(self):
        return self._static_content_size.width
    @property
    def content_height(self):
        return self._static_content_size.height

    @property
    def type(self):
        return self._type
    @type.setter
    def type(self, v):
        self._type = v
        self._dirty('Changing type can affect style', 'style', children=True)
        self._dirty_styling()

    @property
    def value(self):
        if self._value_bound:
            return self._value.value
        else:
            return self._value
    @value.setter
    def value(self, v):
        if self._value_bound:
            self._value.value = v
        elif self._value != v:
            self._value = v
            self._value_change()
    def _value_change(self):
        self._dispatch_event('on_input')
        self._dirty('Changing value can affect style and content')
        #self.dirty_styling()
    def value_bind(self, boundvar):
        self._value = boundvar
        self._value.on_change(self._value_change)
        self._value_bound = True
    def value_unbind(self, v=None):
        p = self._value
        self._value = v
        self._value_bound = False
        return p

    @property
    def checked(self):
        if self._checked_bound:
            return self._checked.value
        else:
            return self._checked
    @checked.setter
    def checked(self, v):
        # v = "checked" if v else None
        if self._checked_bound:
            self._checked.value = v
        elif self._checked != v:
            self._checked = v
            self._checked_change()
    def _checked_change(self):
        self._dispatch_event('on_input')
        self._dirty('Changing checked can affect style and content', 'style', children=True)
        #self.dirty_styling()
    def checked_bind(self, boundvar):
        self._checked = boundvar
        self._checked.on_change(self._checked_change)
        self._checked_bound = True
    def checked_unbind(self, v=None):
        p = self._checked
        self._checked = v
        self._checked_bound = False
        return p

    @property
    def href(self):
        return self._href or ''
    @href.setter
    def href(self, v):
        self._href = v

    @property
    def preclean(self):
        return self._preclean
    @preclean.setter
    def preclean(self, fn):
        self._preclean = fn

    @property
    def postclean(self):
        return self._postclean
    @postclean.setter
    def postclean(self, fn):
        self._postclean = fn

    @property
    def postflow(self):
        return self._postflow
    @postflow.setter
    def postflow(self, fn):
        self._postflow = fn

    @property
    def can_focus(self): return self._can_focus
    @can_focus.setter
    def can_focus(self, v): self._can_focus = v



class UI_Element_Dirtiness:
    @profiler.function
    def _dirty(self, cause=None, properties=None, *, parent=True, children=False):
        if cause is None: cause = 'Unspecified cause'
        parent &= self._parent is not None
        parent &= self._parent != self
        parent &= not self._do_not_dirty_parent
        if properties is None: properties = set(UI_Element_Utils._cleaning_graph_nodes)
        elif type(properties) is str:  properties = {properties}
        elif type(properties) is list: properties = set(properties)
        if not (properties - self._dirty_properties): return    # no new dirtiness
        self._dirty_properties |= properties
        self._dirty_causes.append(cause)
        if parent:   self._dirty_propagation['parent']   |= properties
        if children: self._dirty_propagation['children'] |= properties
        self._propagate_dirtiness()
        # print('%s had %s dirtied, because %s' % (str(self), str(properties), str(cause)))
        tag_redraw_all("UI_Element dirty")
    def dirty(self, *args, **kwargs): self._dirty(*args, **kwargs)

    @profiler.function
    def _dirty_styling(self):
        self._computed_styles = {}
        self._styling_default = None
        self._styling_parent = None
        self._styling_custom = None
        self._style_content_hash = None
        self._style_size_hash = None
        for child in self._children_all: child.dirty_styling()
        if self._parent is None:
            self._dirty('Dirtying style cache', children=True)
        self._dirty('Dirtying Styling', 'renderbuf')
        tag_redraw_all("UI_Element dirty_styling")
    def dirty_styling(self): self._dirty_styling()

    def add_dirty_callback(self, child, properties):
        if type(properties) is str: properties = [properties]
        for p in properties:
            if p not in self._dirty_callbacks:
                self._dirty_callbacks[p] = set()
            self._dirty_callbacks[p].add(child)
        if self._parent: self._parent.add_dirty_callback(self, properties)

    @profiler.function
    def _dirty_flow(self, parent=True, children=True):
        if self._dirtying_flow: return
        parent &= self._parent is not None and not self._do_not_dirty_parent
        self._dirtying_flow = True
        if parent and self._parent:
            self._parent._dirty_flow(parent=True, children=False)
        if children:
            for child in self._children_all:
                child._dirty_flow(parent=False, children=True)
        tag_redraw_all("UI_Element dirty_flow")
    def dirty_flow(self, *args, **kwargs): self._dirty_flow(*args, **kwargs)

    @property
    def is_dirty(self):
        return bool(self._dirty_properties) or bool(self._dirty_propagation['parent']) or bool(self._dirty_propagation['children'])

    @profiler.function
    def _propagate_dirtiness(self):
        if self._dirty_propagation['defer']: return
        if self._dirty_propagation['parent']:
            if self._parent:
                cause = ' -> '.join('%s'%cause for cause in (self._dirty_causes+[
                    '"propagating dirtiness (%s) from %s to parent %s"' % (str(self._dirty_propagation['parent']), str(self), str(self._parent))
                ]))
                self._parent._dirty(
                    cause=cause,
                    properties=self._dirty_propagation['parent'],
                    parent=True,
                    children=False,
                )
            self._dirty_propagation['parent'].clear()
        if self._dirty_propagation['children']:
            # no need to dirty ::before, ::after, or text, because they will be reconstructed
            for child in self._children:
                cause = ' -> '.join('%s'%cause for cause in (self._dirty_causes+[
                    '"propagating dirtiness (%s) from %s to child %s"' % (str(self._dirty_propagation['children']), str(self), str(child)),
                ]))
                child._dirty(
                    cause=cause,
                    properties=self._dirty_propagation['children'],
                    parent=False,
                    children=True,
                )
            self._dirty_propagation['children'].clear()
        self._dirty_causes = []
    def propagate_dirtiness(self): self._propagate_dirtiness()

    @property
    def defer_dirty_propagation(self):
        return self._dirty_propagation['defer']
    @defer_dirty_propagation.setter
    def defer_dirty_propagation(self, v):
        self._dirty_propagation['defer'] = bool(v)
        self._propagate_dirtiness()

    def _call_preclean(self):
        if self.is_dirty and self._preclean: self._preclean()
        for child in self._children_all: child._call_preclean()
    def _call_postclean(self):
        if self._was_dirty and self._postclean: self._postclean()
        for child in self._children_all: child._call_postclean()
    def _call_postflow(self):
        if self._postflow: self._postflow()
        for child in self._children_all: child._call_postflow()

    @profiler.function
    def _clean(self, depth=0):
        '''
        No need to clean if
        - already clean,
        - possibly more dirtiness to propagate,
        - if deferring cleaning.
        '''
        self._was_dirty = self.is_dirty
        self._call_preclean()
        if not self.is_dirty or self._defer_clean: return
        self.call_cleaning_callbacks()
        for child in self._children_all: child.clean(depth=depth+1)
        self._call_postclean()
        assert not self.is_dirty, '%s is still dirty after cleaning: %s' % (str(self), str(self._dirty_properties))
    def clean(self, *args, **kwargs): self._clean(*args, **kwargs)


class UI_Element(UI_Element_Utils, UI_Element_Properties, UI_Element_Dirtiness):
    def __init__(self, **kwargs):
        ################################################################
        # attributes of UI_Element that are settable
        # set to blank defaults, will be set again later in __init__()
        self._tagName       = ''        # determines type of UI element
        self._id            = ''        # unique identifier
        self._classes_str   = ''        # list of classes (space delimited string)
        self._style_str     = ''        # custom style string
        self._innerText     = None      # text to display (converted to UI_Elements)
        self._src_str       = None      # path to resource, such as image
        self._can_focus     = False     # True:self can take focus
        self._title         = None      # tooltip
        self._forId         = None      # used for labels

        # attribs
        self._type          = None
        self._value         = None
        self._value_bound   = False
        self._checked       = None
        self._checked_bound = False
        self._name          = None
        self._href          = None

        self._was_dirty     = False
        self._preclean      = None      # fn that's called back right before clean is started
        self._postclean     = None      # fn that's called back right after clean is done
        self._postflow      = None      # fn that's called back right after layout is done

        #################################################################
        # read-only attributes of UI_Element
        self._parent        = None      # read-only property; set in parent.append_child(child)
        self._parent_size   = None
        self._children      = []        # read-only list of all children; append_child, delete_child, clear_children
        self._pseudoclasses = set()     # TODO: should order matter here? (make list)
                                        # updated by main ui system (hover, active, focus)
        self._pseudoelement = ''        # set only if element is a pseudoelement ('::before' or '::after')

        self._style_left    = None
        self._style_top     = None
        self._style_right   = None
        self._style_bottom  = None
        self._style_width   = None
        self._style_height  = None
        self._style_z_index = None

        self._document_elem = None
        self._nonstatic_elem = None


        #################################################################################
        # boxes for viewing (wrt blender region) and content (wrt view)
        # NOTE: content box is larger than viewing => scrolling, which is
        #       managed by offsetting the content box up (y+1) or left (x-1)
        self._static_content_size  = None       # size of static content (text, image, etc.) w/o margin,border,padding
        self._dynamic_content_size = None       # size of dynamic content (static or wrapped children) w/o mbp
        self._dynamic_full_size    = None       # size of dynamic content with mbp added
        self._mbp_width            = None
        self._mbp_height           = None
        self._relative_element     = None
        self._relative_pos         = None
        self._relative_offset      = None
        self._scroll_offset        = Vec2D((0,0))
        self._absolute_pos         = None       # abs pos of element from relative info; cached in draw
        self._absolute_size        = None       # viewing size of element; set by parent
        self._tablecell_table      = None       # table that this cell belongs to
        self._tablecell_pos        = None       # overriding position if table-cell
        self._tablecell_size       = None       # overriding size if table-cell

        self._viewing_box = Box2D(topleft=(0,0), size=(-1,-1))  # topleft+size: set by parent element
        self._inside_box  = Box2D(topleft=(0,0), size=(-1,-1))  # inside area of viewing box (less margins, paddings, borders)
        self._content_box = Box2D(topleft=(0,0), size=(-1,-1))  # topleft: set by scrollLeft, scrollTop properties
                                                                # size: determined from children and style

        ##################################################################################
        # all events with their respective callbacks
        # NOTE: values of self._events are list of tuples, where:
        #       - first item is bool indicating type of callback, where True=capturing and False=bubbling
        #       - second item is the callback function, possibly wrapped with lambda
        #       - third item is the original callback function
        self._events = {
            'on_focus':         [],     # focus is gained (:foces is added)
            'on_blur':          [],     # focus is lost (:focus is removed)
            'on_focusin':       [],     # focus is gained to self or a child
            'on_focusout':      [],     # focus is lost from self or a child
            'on_keydown':       [],     # key is pressed down
            'on_keyup':         [],     # key is released
            'on_keypress':      [],     # key is entered (down+up)
            'on_mouseenter':    [],     # mouse enters self (:hover is added)
            'on_mousemove':     [],     # mouse moves over self
            'on_mousedown':     [],     # mouse button is pressed down
            'on_mouseup':       [],     # mouse button is released
            'on_mouseclick':    [],     # mouse button is clicked (down+up while remaining on self)
            'on_mousedblclick': [],     # mouse button is pressed twice in quick succession
            'on_mouseleave':    [],     # mouse leaves self (:hover is removed)
            'on_scroll':        [],     # self is being scrolled
            'on_input':         [],     # occurs immediately after value has changed
        }

        ####################################################################
        # cached properties
        # TODO: go back through these to make sure we've caught everything
        self._classes          = []     # classes applied to element, set by self.classes property, based on self._classes_str
        self._computed_styles  = {}     # computed style UI_Style after applying all styling
        self._computed_styles_before = {}
        self._computed_styles_after = {}
        self._is_visible       = None   # indicates if self is visible, set in compute_style(), based on self._computed_styles
        self._is_scrollable_x  = False  # indicates is self is scrollable along x, set in compute_style(), based on self._computed_styles
        self._is_scrollable_y  = False  # indicates is self is scrollable along y, set in compute_style(), based on self._computed_styles
        self._static_content_size     = None   # min and max size of content, determined from children and style
        self._children_text    = []     # innerText as children
        self._child_before     = None   # ::before child
        self._child_after      = None   # ::after child
        self._children_all     = []     # all children in order
        self._children_all_sorted = []  # all children sorted by z-index
        self._innerTextWrapped = None   # <--- no longer needed?
        self._selector         = None   # full selector of self, built in compute_style()
        self._selector_before  = None   # full selector of ::before pseudoelement for self
        self._selector_after   = None   # full selector of ::after pseudoelement for self
        self._styling_default  = None   # default styling for element (depends on tagName)
        self._styling_custom   = None   #
        self._styling_parent   = None
        self._innerTextAsIs    = None   # text to display as-is (no wrapping)
        self._src              = None
        self._textwrap_opts    = {}
        self._l, self._t, self._w, self._h = 0,0,0,0    # scissor position

        self._cacheRenderBuf   = None   # GPUOffScreen buffer
        self._dirty_renderbuf  = True

        ####################################################
        # dirty properties
        # used to inform parent and children to recompute
        self._dirty_properties = {              # set of dirty properties, add through self.dirty to force propagation of dirtiness
            'style',                            # force recalculations of style
            'content',                          # content of self has changed
            'blocks',                           # children are grouped into blocks
            'size',                             # force recalculations of size
            'renderbuf',                        # force re-rendering buffer (if applicable)
        }
        self._new_content = True
        self._dirtying_flow = True
        self._dirty_causes = []
        self._dirty_callbacks = {}
        self._dirty_propagation = {             # contains deferred dirty propagation for parent and children; parent will be dirtied later
            'defer':    False,                  # set to True to defer dirty propagation (useful when many changes are occurring)
            'parent':   set(),                  # set of properties to dirty for parent
            'children': set(),                  # set of properties to dirty for children
        }
        self._defer_clean = False               # set to True to defer cleaning (useful when many changes are occurring)
        self._clean_debugging = {}
        self._do_not_dirty_parent = False

        ########################################################
        # TODO: REPLACE WITH BETTER PROPERTIES AND DELETE!!
        self._preferred_width, self._preferred_height = 0,0
        self._content_width, self._content_height = 0,0
        # various sizes and boxes (set in self._position), used for layout and drawing
        self._preferred_size = Size2D()                         # computed preferred size, set in self._layout, used as suggestion to parent
        self._pref_content_size = Size2D()                      # size of content
        self._pref_full_size = Size2D()                         # _pref_content_size + margins + border + padding
        self._box_draw = Box2D(topleft=(0,0), size=(-1,-1))     # where UI will be drawn (restricted by parent)
        self._box_full = Box2D(topleft=(0,0), size=(-1,-1))     # where UI would draw if not restricted (offset for scrolling)


        ###################################################
        # start setting properties
        # NOTE: some properties require special handling
        self._defer_clean = True
        for (k,v) in kwargs.items():
            if k in self._events:
                # key is an event; set callback
                self.add_eventListener(k, v)
            elif k == 'parent':
                # note: parent.append_child(self) will set self._parent
                v.append_child(self)
            elif k == '_parent':
                self._parent = v
                self._do_not_dirty_parent = True
            elif k == 'children':
                # append each child
                for child in kwargs['children']:
                    self.append_child(child)
            elif k == 'value' and isinstance(v, BoundVar):
                self.value_bind(v)
            elif k == 'checked' and isinstance(v, BoundVar):
                self.checked_bind(v)
            elif hasattr(self, k):
                # need to test that a setter exists for the property
                class_attr = getattr(type(self), k, None)
                if type(class_attr) is property:
                    # k is a property
                    assert class_attr.fset is not None, 'Attempting to set a read-only property %s to "%s"' % (k, str(v))
                    setattr(self, k, v)
                else:
                    # k is an attribute
                    print('Setting non-property attribute %s to "%s"' % (k, str(v)))
                    setattr(self, k, v)
            else:
                print('Unhandled pair (%s,%s)' % (k,str(v)))
        self._defer_clean = False
        self._dirty('initially dirty')

    def __del__(self):
        if self._cacheRenderBuf:
            self._cacheRenderBuf.free()
            self._cacheRenderBuf = None

    def __repr__(self):
        return self.__str__()

    def __str__(self):
        info = ['tagName', 'id', 'classes', 'type', 'innerText', 'innerTextAsIs', 'value', 'title']
        info = [(k, getattr(self, k)) for k in info if hasattr(self, k)]
        info = ['%s="%s"' % (k, str(v)) for k,v in info if v]
        if self.is_dirty: info += ['dirty']
        return '<%s>' % ' '.join(['UI_Element'] + info)

    @UI_Element_Utils.add_cleaning_callback('style', {'size', 'content', 'renderbuf'})
    @profiler.function
    def _compute_style(self):
        '''
        rebuilds self._selector and computes the stylesheet, propagating computation to children
        '''

        if self._defer_clean: return
        if 'style' not in self._dirty_properties:
            for e in self._dirty_callbacks.get('style', []): e._compute_style()
            self._dirty_callbacks['style'] = set()
            return

        self._clean_debugging['style'] = time.time()

        # self.defer_dirty_propagation = True

        with profiler.code('rebuild full selector'):
            sel_parent = [] if not self._parent else self._parent._selector
            if self._pseudoelement:
                # this is either a ::before or ::after pseudoelement
                self._selector = sel_parent[:-1] + [sel_parent[-1] + '::' + self._pseudoelement]
                self._selector_before = None
                self._selector_after  = None
            elif self._innerTextAsIs:
                # this is a text element
                self._selector = sel_parent + ['*text*']
                self._selector_before = None
                self._selector_after = None
            else:
                attribs = ['type', 'value']
                sel_tagName = self._tagName
                sel_id = '#%s' % self._id if self._id else ''
                sel_cls = ''.join('.%s' % c for c in self._classes)
                sel_pseudo = ''.join(':%s' % p for p in self._pseudoclasses)
                if self._value_bound and self._value.disabled: sel_pseudo += ':disabled'
                if self._checked_bound and self._checked.disabled: sel_pseudo += ':disabled'
                sel_attribs = ''.join('[%s]' % p for p in attribs if getattr(self,p) is not None)
                sel_attribvals = ''.join('[%s="%s"]' % (p,str(getattr(self,p))) for p in attribs if getattr(self,p) is not None)
                if self.checked:
                    sel_attribs += '[checked]'
                    sel_attribvals += '[checked="checked"]'
                self._selector = sel_parent + [sel_tagName + sel_id + sel_cls + sel_pseudo + sel_attribs + sel_attribvals]
                self._selector_before = sel_parent + [sel_tagName + sel_id + sel_cls + sel_pseudo + '::before']
                self._selector_after  = sel_parent + [sel_tagName + sel_id + sel_cls + sel_pseudo + '::after']

        with profiler.code('initialize styles in order: default, focus, active, hover, hover+active'):
            # TODO: inherit parent styles with other elements (not just *text*)
            if self._styling_parent is None:
                if self._parent:
                    # keep = {
                    #     'font-family', 'font-style', 'font-weight', 'font-size',
                    #     'color',
                    # }
                    # decllist = {k:v for (k,v) in self._parent._computed_styles.items() if k in keep}
                    # self._styling_parent = UI_Styling.from_decllist(decllist)
                    self._styling_parent = UI_Styling()
                else:
                    self._styling_parent = UI_Styling()

            # computed default styling
            if self._styling_default is None:
                if self._innerTextAsIs is not None:
                    self._styling_default = UI_Styling()
                else:
                    self._styling_default = ui_defaultstylings

            # compute custom styles
            if self._styling_custom is None:
                if self._style_str:
                    self._styling_custom = UI_Styling('*{%s;}' % self._style_str)
                else:
                    self._styling_custom = UI_Styling()

            styling_list = [self._styling_parent, self._styling_default, ui_draw.stylesheet, self._styling_custom]
            self._computed_styles = UI_Styling.compute_style(self._selector, *styling_list)

        with profiler.code('filling style cache'):
            if self._is_visible and not self._pseudoelement:
                # need to compute ::before and ::after styles to know whether there is content to compute and render
                self._computed_styles_before = None # UI_Styling.compute_style(self._selector_before, *styling_list)
                self._computed_styles_after  = None # UI_Styling.compute_style(self._selector_after,  *styling_list)
            else:
                self._computed_styles_before = None
                self._computed_styles_after = None
            self._is_scrollable_x = (self._computed_styles.get('overflow-x', 'visible') == 'scroll')
            self._is_scrollable_y = (self._computed_styles.get('overflow-y', 'visible') == 'scroll')

            dpi_mult = Globals.drawing.get_dpi_mult()
            self._style_cache = {}
            sc = self._style_cache
            if self._innerTextAsIs is None:
                sc['left'] = self._computed_styles.get('left', 'auto')
                sc['right'] = self._computed_styles.get('right', 'auto')
                sc['top'] = self._computed_styles.get('top', 'auto')
                sc['bottom'] = self._computed_styles.get('bottom', 'auto')
                sc['margin-top'],  sc['margin-right'],  sc['margin-bottom'],  sc['margin-left']  = self._get_style_trbl('margin',  scale=dpi_mult)
                sc['padding-top'], sc['padding-right'], sc['padding-bottom'], sc['padding-left'] = self._get_style_trbl('padding', scale=dpi_mult)
                sc['border-width']        = self._get_style_num('border-width', 0, scale=dpi_mult)
                sc['border-radius']       = self._computed_styles.get('border-radius', 0)
                sc['border-left-color']   = self._computed_styles.get('border-left-color',   Color.transparent)
                sc['border-right-color']  = self._computed_styles.get('border-right-color',  Color.transparent)
                sc['border-top-color']    = self._computed_styles.get('border-top-color',    Color.transparent)
                sc['border-bottom-color'] = self._computed_styles.get('border-bottom-color', Color.transparent)
                sc['background-color']    = self._computed_styles.get('background-color',    Color.transparent)
                sc['width'] = self._computed_styles.get('width', 'auto')
                sc['height'] = self._computed_styles.get('height', 'auto')
            else:
                sc['left'] = 'auto'
                sc['right'] = 'auto'
                sc['top'] = 'auto'
                sc['bottom'] = 'auto'
                sc['margin-top'],  sc['margin-right'],  sc['margin-bottom'],  sc['margin-left']  = 0, 0, 0, 0
                sc['padding-top'], sc['padding-right'], sc['padding-bottom'], sc['padding-left'] = 0, 0, 0, 0
                sc['border-width']        = 0
                sc['border-radius']       = 0
                sc['border-left-color']   = Color.transparent
                sc['border-right-color']  = Color.transparent
                sc['border-top-color']    = Color.transparent
                sc['border-bottom-color'] = Color.transparent
                sc['background-color']    = Color.transparent
                sc['width'] = 'auto'
                sc['height'] = 'auto'

            fontfamily = self._computed_styles.get('font-family', 'sans-serif')
            fontstyle = self._computed_styles.get('font-style', 'normal')
            fontweight = self._computed_styles.get('font-weight', 'normal')
            self._fontid = get_font(fontfamily, fontstyle, fontweight)
            self._fontsize = self._computed_styles.get('font-size', NumberUnit(12,'pt')).val()
            self._fontcolor = self._computed_styles.get('color', (0,0,0,1))
            ts = self._computed_styles.get('text-shadow', 'none')
            if ts == 'none': self._textshadow = None
            else: self._textshadow = (ts[0].val(), ts[1].val(), ts[-1])

            self._whitespace = self._computed_styles.get('white-space', 'normal')

        with profiler.code('recursing to children'):
            # tell children to recompute selector
            # NOTE: self._children_all has not been constructed, yet!
            for child in self._children: child._compute_style()
            for child in self._children_text: child._compute_style()
            if self._child_before: self._child_before._compute_styles()
            if self._child_after: self._child_after._compute_styles()

        with profiler.code('hashing for cache'):
            style_content_hash = Hasher(
                self.is_visible,
                self.innerText,
                self._src_str,
                self._fontid, self._fontsize, self._fontcolor,
                self._whitespace,
                self._computed_styles.get('background-image', None),
                self._computed_styles.get('background-color', None),
                self._computed_styles_before.get('content', None) if self._computed_styles_before else None,
                self._computed_styles_after.get('content',  None) if self._computed_styles_after  else None,
            )
            if style_content_hash != getattr(self, '_style_content_hash', None):
                self._dirty('style change might have changed content (::before / ::after)', 'content')
                self._dirty('style change might have changed content (::before / ::after)', 'renderbuf')
                self._dirty_flow()
                self._innerTextWrapped = None
                self._style_content_hash = style_content_hash

            style_size_hash = Hasher(
                self._fontid, self._fontsize, self._whitespace,
                {k:sc[k] for k in [
                    'left', 'right', 'top', 'bottom',
                    'margin-top','margin-right','margin-bottom','margin-left',
                    'padding-top','padding-right','padding-bottom','padding-left',
                    'border-width',
                    'width', 'height',  #'min-width','min-height','max-width','max-height',
                ]},
            )
            if style_size_hash != getattr(self, '_style_size_hash', None):
                self._dirty('style change might have changed size', 'size')
                self._dirty('style change might have changed size', 'renderbuf')
                self._dirty_flow()
                self._innerTextWrapped = None
                self._style_size_hash = style_size_hash

        self._dirty_properties.discard('style')
        self._dirty_callbacks['style'] = set()

        # self.defer_dirty_propagation = False

    @UI_Element_Utils.add_cleaning_callback('content', {'blocks', 'renderbuf'})
    @profiler.function
    def _compute_content(self):
        if self._defer_clean:
            return
        if not self.is_visible:
            self._dirty_properties.discard('content')
            self._innerTextWrapped = None
            self._innerTextAsIs = None
            return
        if 'content' not in self._dirty_properties:
            for e in self._dirty_callbacks.get('content', []): e._compute_content()
            self._dirty_callbacks['content'] = set()
            return

        self._clean_debugging['content'] = time.time()

        # self.defer_dirty_propagation = True

        content_before = self._computed_styles_before.get('content', None) if self._computed_styles_before else None
        if content_before is not None:
            # TODO: cache this!!
            self._child_before = UI_Element(tagName=self._tagName, innerText=content_before, pseudoelement='before', _parent=self)
            self._child_before._clean()
            self._new_content = True
        else:
            if self._child_before:
                self._child_before = None
                self._new_content = True

        content_after  = self._computed_styles_after.get('content', None)  if self._computed_styles_after  else None
        if content_after:
            # TODO: cache this!!
            self._child_after = UI_Element(tagName=self._tagName, innerText=content_after, pseudoelement='after', _parent=self)
            self._child_after._clean()
            self._new_content = True
        else:
            if self._child_after:
                self._child_after = None
                self._new_content = True

        if self._src and not self.src:
            self._src = None
            self._new_content = True

        if self._innerText is not None:
            # TODO: cache this!!
            textwrap_opts = {
                'text':              self._innerText,
                'fontid':            self._fontid,
                'fontsize':          self._fontsize,
                'preserve_newlines': self._whitespace in {'pre', 'pre-line', 'pre-wrap'},
                'collapse_spaces':   self._whitespace in {'normal', 'nowrap', 'pre-line'},
                'wrap_text':         self._whitespace in {'normal', 'pre-wrap', 'pre-line'},
            }
            # TODO: if whitespace:pre, then make self NOT wrap
            innerTextWrapped = helper_wraptext(**textwrap_opts)
            # print(self, id(self), self._innerTextWrapped, innerTextWrapped)
            rewrap = False
            rewrap |= self._innerTextWrapped != innerTextWrapped
            rewrap |= any(textwrap_opts[k] != self._textwrap_opts.get(k,None) for k in textwrap_opts.keys())
            if rewrap:
                self._textwrap_opts = textwrap_opts
                self._innerTextWrapped = innerTextWrapped
                self._children_text = []
                self._text_map = []
                idx = 0
                for l in self._innerTextWrapped.splitlines():
                    if self._children_text:
                        ui_br = UI_Element(tagName='br', _parent=self)
                        self._children_text.append(ui_br)
                        self._text_map.append({
                            'ui_element': ui_br,
                            'idx': idx,
                            'offset': 0,
                            'char': '\n',
                            'pre': '',
                        })
                        idx += 1
                    words = re.split(r'([^ \n]* +)', l)
                    for word in words:
                        if not word: continue
                        ui_word = UI_Element(innerTextAsIs=word, _parent=self)
                        self._children_text.append(ui_word)
                        for i in range(len(word)):
                            self._text_map.append({
                                'ui_element': ui_word,
                                'idx': idx,
                                'offset': i,
                                'char': word[i],
                                'pre': word[:i],
                            })
                        idx += len(word)
                ui_end = UI_Element(innerTextAsIs='', _parent=self)     # needed so cursor can reach end
                self._children_text.append(ui_end)
                self._text_map.append({
                    'ui_element': ui_end,
                    'idx': idx,
                    'offset': 0,
                    'char': '',
                    'pre': '',
                })
                self._children_text_min_size = Size2D(width=0, height=0)
                with profiler.code('cleaning text children'):
                    for child in self._children_text: child._clean()
                    if any(child._static_content_size is None for child in self._children_text):
                        # temporarily set
                        self._children_text_min_size.width = 0
                        self._children_text_min_size.height = 0
                    else:
                        self._children_text_min_size.width  = max(child._static_content_size.width  for child in self._children_text)
                        self._children_text_min_size.height = max(child._static_content_size.height for child in self._children_text)
                self._new_content = True

        elif self.src: # and not self._src:
            self._image_data = load_texture(self.src)
            self._src = 'image'

            self._children_text = []
            self._children_text_min_size = None
            self._innerTextWrapped = None
            self._new_content = True

        else:
            if self._children_text:
                self._new_content = True
                self._children_text = []
            self._children_text_min_size = None
            self._innerTextWrapped = None

        # collect all children indo self._children_all
        # TODO: cache this!!
        # TODO: some children are "detached" from self (act as if child.parent==root or as if floating)
        self._children_all = []
        if self._child_before:  self._children_all.append(self._child_before)
        if self._children_text: self._children_all += self._children_text
        if self._children:      self._children_all += self._children
        if self._child_after:   self._children_all.append(self._child_after)

        for child in self._children_all: child._compute_content()

        # sort children by z-index
        self._children_all_sorted = sorted(self._children_all, key=lambda e:e.z_index)

        # content changes might have changed size
        if self._new_content:
            self._dirty('content changes might have affected blocks', 'blocks')
            self._dirty('content changes might have affected blocks', 'renderbuf')
            self._dirty_flow()
            self._new_content = False
        self._dirty_properties.discard('content')
        self._dirty_callbacks['content'] = set()

        # self.defer_dirty_propagation = False

    @profiler.function
    def get_text_pos(self, index):
        if self._innerText is None: return None
        index = clamp(index, 0, len(self._text_map)-1)
        m = self._text_map[index]
        e = m['ui_element']
        idx = m['idx']
        offset = m['offset']
        pre = m['pre']
        tw = Globals.drawing.get_text_width(pre, fontsize=self._fontsize, fontid=self._fontid)
        e_pos = e._relative_pos + e._relative_offset + e._scroll_offset + RelPoint2D((tw, 0))
        return e_pos

    def get_text_index(self, pos):
        if self._innerText is None: return None
        size_prev = Globals.drawing.set_font_size(self._fontsize, fontid=self._fontid)
        get_text_width = Globals.drawing.get_text_width
        get_line_height = Globals.drawing.get_line_height
        self_pos = Point2D((self._l, self._t)) #+ RelPoint2D((self._mbp_left, -self._mbp_top))
        offset = RelPoint2D(pos - self_pos)
        # print('get_text_index')
        # print('  pos:', pos)
        # print('  self', self_pos)
        # print('  off', offset)
        best_dist = None
        best_index = None
        for index,m in enumerate(self._text_map):
            e = m['ui_element']
            pre = m['pre']
            char = m['char']
            pre_w = get_text_width(pre)
            char_w = get_text_width(char)-1
            char_h = get_line_height(char)
            e_pos = Point2D(e._relative_pos + e._relative_offset + e._scroll_offset + RelPoint2D((pre_w, 0)))
            cx = clamp(offset.x, e_pos.x, e_pos.x + char_w)
            cy = clamp(offset.y, e_pos.y - char_h, e_pos.y)
            dist = abs(offset.x - cx) + abs(offset.y - cy)
            # print('  ', pre, char, e_pos, e_pos+RelPoint2D((char_w,-char_h)), (cx, cy), dist)
            if best_dist is None or dist <= best_dist:
                best_dist = dist
                best_index = index
                if offset.x - e_pos.x > char_w / 2:
                    best_index += 1
        Globals.drawing.set_font_size(size_prev, fontid=self._fontid)
        return min(best_index, len(self._text_map)-1)

    @UI_Element_Utils.add_cleaning_callback('blocks', {'size', 'renderbuf'})
    @profiler.function
    def _compute_blocks(self):
        # split up all children into layout blocks

        if self._defer_clean:
            return
        if not self.is_visible:
            self._dirty_properties.discard('blocks')
            return
        if 'blocks' not in self._dirty_properties:
            for e in self._dirty_callbacks.get('blocks', []): e._compute_blocks()
            self._dirty_callbacks['blocks'] = set()
            return

        self._clean_debugging['blocks'] = time.time()

        # self.defer_dirty_propagation = True

        if self._computed_styles.get('display', 'inline') == 'flexbox':
            # all children are treated as flex blocks, regardless of their display
            pass
        else:
            # collect children into blocks
            self._blocks = []
            blocked_inlines = False
            for child in self._children_all:
                d = child._computed_styles.get('display', 'inline')
                if d in {'inline', 'table-cell'}:
                    if not blocked_inlines:
                        blocked_inlines = True
                        self._blocks.append([child])
                    else:
                        self._blocks[-1].append(child)
                else:
                    blocked_inlines = False
                    self._blocks.append([child])

        for child in self._children_all:
            child._compute_blocks()

        # content changes might have changed size
        self._dirty('block changes might have changed size', 'size')
        self._dirty('block changes might have changed size', 'renderbuf')
        self._dirty_flow()
        self._dirty_properties.discard('blocks')
        self._dirty_callbacks['blocks'] = set()

        # self.defer_dirty_propagation = False

    ################################################################################################
    # NOTE: COMPUTE STATIC CONTENT SIZE (TEXT, IMAGE, ETC.), NOT INCLUDING MARGIN, BORDER, PADDING
    #       WE MIGHT NOT NEED TO COMPUTE MIN AND MAX??
    @UI_Element_Utils.add_cleaning_callback('size', {'renderbuf'})
    @profiler.function
    def _compute_static_content_size(self):
        if self._defer_clean:
            return
        if not self.is_visible:
            self._dirty_properties.discard('size')
            return
        if 'size' not in self._dirty_properties:
            for e in self._dirty_callbacks.get('size', []): e._compute_static_content_size()
            self._dirty_callbacks['size'] = set()
            return

        self._clean_debugging['size'] = time.time()

        # self.defer_dirty_propagation = True

        with profiler.code('recursing to children'):
            for child in self._children_all:
                child._compute_static_content_size()

        self._static_content_size = None

        # set size based on content (computed size)
        if self._innerTextAsIs is not None:
            with profiler.code('computing text sizes'):
                # TODO: allow word breaking?
                # size_prev = Globals.drawing.set_font_size(self._textwrap_opts['fontsize'], fontid=self._textwrap_opts['fontid'], force=True)
                size_prev = Globals.drawing.set_font_size(self._parent._fontsize, fontid=self._parent._fontid) #, force=True)
                ts = self._parent._textshadow
                if ts is None: tsx,tsy = 0,0
                else: tsx,tsy,tsc = ts
                self._static_content_size = Size2D()
                self._static_content_size.set_all_widths(ceil(Globals.drawing.get_text_width(self._innerTextAsIs)) + abs(tsx))
                self._static_content_size.set_all_heights(ceil(Globals.drawing.get_line_height(self._innerTextAsIs)) + abs(tsy))
                Globals.drawing.set_font_size(size_prev, fontid=self._parent._fontid) #, force=True)

        elif self._src == 'image':
            with profiler.code('computing image sizes'):
                # TODO: set to image size?
                dpi_mult = Globals.drawing.get_dpi_mult()
                self._static_content_size = Size2D()
                self._static_content_size.set_all_widths(self._image_data['width'] * dpi_mult)
                self._static_content_size.set_all_heights(self._image_data['height'] * dpi_mult)

        else:
            pass

        self._dirty('static content changes might change render', 'renderbuf')
        self._dirty_properties.discard('size')
        self._dirty_flow()
        self._dirty_callbacks['size'] = set()
        # self.defer_dirty_propagation = False

    @UI_Element_Utils.add_cleaning_callback('renderbuf')
    def _renderbuf(self):
        self._dirty_renderbuf = True
        self._dirty_properties.discard('renderbuf')



    @profiler.function
    def _layout(self, **kwargs):
        # layout each block into lines.  if a content box of child element is too wide to fit in line and
        # child is not only element on the current line, then end current line, start a new line, relayout the child.
        # this function does not set the final position and size for element.

        # through this function, we are calculating and committing to a certain width and height
        # although the parent element might give us something different.  if we end up with a
        # different width and height in self.position() below, we will need to improvise by
        # adjusting margin (if bigger) or using scrolling (if smaller)

        # TODO: allow for horizontal growth rather than biasing for vertical
        # TODO: handle other types of layouts (ex: table, flex)
        # TODO: allow for different line alignments (top for now; bottom, baseline)
        # TODO: percent_of (style width, height, etc.) could be of last non-static element or document
        # TODO: position based on bottom-right,etc.

        # NOTE: parent ultimately controls layout and viewing area of child, but uses this layout function to "ask"
        #       child how much space it would like

        # given size might by inf. given can be ignored due to style. constraints applied at end.
        # positioning (with definitive size) should happen

        if not self.is_visible:
            return

        #profiler.add_note('laying out %s' % str(self).replace('\n',' ')[:100])

        first_on_line  = kwargs['first_on_line']    # is self the first UI_Element on the current line?
        fitting_size   = kwargs['fitting_size']     # size from parent that we should try to fit in (only max)
        fitting_pos    = kwargs['fitting_pos']      # top-left position wrt parent where we go if not absolute or fixed
        parent_size    = kwargs['parent_size']      # size of inside of parent
        nonstatic_elem = kwargs['nonstatic_elem']   # last non-static element
        document_elem  = kwargs['document_elem']    # whole document element (root)
        table_data     = kwargs['table_data']       # data structure for current table (could be empty)

        table_elem     = table_data.get('element', None)    # parent table element
        table_index2D  = table_data.get('index2D', None)    # current position in table (i=row,j=col)
        table_cells    = table_data.get('cells', None)      # cells of table as tuples (element, size)

        styles       = self._computed_styles
        style_pos    = styles.get('position', 'static')

        self._fitting_pos = fitting_pos
        self._fitting_size = fitting_size
        self._parent_size = parent_size
        self._absolute_pos = None
        self._document_elem = document_elem
        self._nonstatic_elem = nonstatic_elem
        self._tablecell_table = None
        self._tablecell_pos = None
        self._tablecell_size = None

        self._update_position()

        if not self._dirtying_flow:
            return

        self._clean_debugging['layout'] = time.time()

        dpi_mult      = Globals.drawing.get_dpi_mult()
        display       = styles.get('display', 'block')
        is_nonstatic  = style_pos in {'absolute','relative','fixed','sticky'}
        is_contribute = style_pos not in {'absolute', 'fixed'}
        next_nonstatic_elem = self if is_nonstatic else nonstatic_elem
        parent_width  = parent_size.get_width_midmaxmin()  or 0
        parent_height = parent_size.get_height_midmaxmin() or 0
        # --> NOTE: width,height,min_*,max_* could be 'auto'!
        width         = self._get_style_num('width',      'auto', percent_of=parent_width,  scale=dpi_mult, override_v=self._style_width)
        height        = self._get_style_num('height',     'auto', percent_of=parent_height, scale=dpi_mult, override_v=self._style_height)
        min_width     = self._get_style_num('min-width',  'auto', percent_of=parent_width,  scale=dpi_mult)
        min_height    = self._get_style_num('min-height', 'auto', percent_of=parent_height, scale=dpi_mult)
        max_width     = self._get_style_num('max-width',  'auto', percent_of=parent_width,  scale=dpi_mult)
        max_height    = self._get_style_num('max-height', 'auto', percent_of=parent_height, scale=dpi_mult)
        overflow_x   = styles.get('overflow-x', 'visible')
        overflow_y   = styles.get('overflow-y', 'visible')

        # border_width  = self._get_style_num('border-width', 0, scale=dpi_mult)
        # margin_top,  margin_right,  margin_bottom,  margin_left  = self._get_style_trbl('margin',  scale=dpi_mult)
        # padding_top, padding_right, padding_bottom, padding_left = self._get_style_trbl('padding', scale=dpi_mult)
        sc = self._style_cache
        margin_top,  margin_right,  margin_bottom,  margin_left  = sc['margin-top'],  sc['margin-right'],  sc['margin-bottom'],  sc['margin-left']
        padding_top, padding_right, padding_bottom, padding_left = sc['padding-top'], sc['padding-right'], sc['padding-bottom'], sc['padding-left']
        border_width = sc['border-width']
        mbp_left   = (margin_left    + border_width + padding_left)
        mbp_right  = (padding_right  + border_width + margin_right)
        mbp_top    = (margin_top     + border_width + padding_top)
        mbp_bottom = (padding_bottom + border_width + margin_bottom)
        mbp_width  = mbp_left + mbp_right
        mbp_height = mbp_top  + mbp_bottom

        self._mbp_left = mbp_left
        self._mbp_top = mbp_top
        self._mbp_right = mbp_right
        self._mbp_bottom = mbp_bottom
        self._mbp_width = mbp_width
        self._mbp_height = mbp_height

        self._computed_min_width  = min_width
        self._computed_min_height = min_height
        self._computed_max_width  = max_width
        self._computed_max_height = max_height

        if self._static_content_size:
            # self has static content size
            # self has no children
            dw = self._static_content_size.width
            dh = self._static_content_size.height

        else:
            # self has no static content, so flow and size is determined from children
            # note: will keep track of accumulated size and possibly update inside size as needed
            # note: style size overrides passed fitting size
            inside_size = Size2D()
            if fitting_size.max_width  is not None: inside_size.max_width  = max(0, fitting_size.max_width  - mbp_width)
            if fitting_size.max_height is not None: inside_size.max_height = max(0, fitting_size.max_height - mbp_height)
            if width      != 'auto': inside_size.width      = max(0, width      - mbp_width)
            if height     != 'auto': inside_size.height     = max(0, height     - mbp_height)
            if max_width  != 'auto': inside_size.max_width  = max(0, max_width  - mbp_width)
            if max_height != 'auto': inside_size.max_height = max(0, max_height - mbp_height)
            if min_width  != 'auto': inside_size.min_width  = max(0, min_width  - mbp_width)
            if min_height != 'auto': inside_size.min_height = max(0, min_height - mbp_height)

            if self._innerText is not None and self._whitespace in {'nowrap', 'pre'}:
                inside_size.min_width = inside_size.width = inside_size.max_width = float('inf')

            if display == 'table':
                table_elem = self
                table_index2D = Index2D(0, 0)
                table_cells = {}
                table_data = { 'elem': table_elem, 'index2D': table_index2D, 'cells': table_cells }

            accum_width  = 0    # max width for all lines
            accum_height = 0    # sum heights for all lines
            for block in self._blocks:
                # each block might be wrapped onto multiple lines
                new_line = True
                cur_line = None
                for element in block:
                    if not element.is_visible: continue
                    position = element._computed_styles.get('position', 'static')
                    c = position not in {'absolute', 'fixed'}
                    sx = element._computed_styles.get('overflow-x', 'visible')
                    sy = element._computed_styles.get('overflow-y', 'visible')
                    processed = False
                    while not processed:
                        if new_line:
                            cur_line = []
                            line_width = 0
                            line_height = 0
                            first_child = True
                            new_line = False
                        else:
                            first_child = False
                        rw = (inside_size.width  if inside_size.width  is not None else (inside_size.max_width  if inside_size.max_width  is not None else float('inf'))) - line_width
                        rh = (inside_size.height if inside_size.height is not None else (inside_size.max_height if inside_size.max_height is not None else float('inf'))) - accum_height
                        # rw = float('inf') if inside_size.max_width  is None else (inside_size.max_width  - line_width)
                        # rh = float('inf') if inside_size.max_height is None else (inside_size.max_height - accum_height)
                        if overflow_y in {'scroll','auto'}: rh = float('inf')
                        remaining = Size2D(max_width=rw, max_height=rh)
                        pos = Point2D((mbp_left + line_width, -(mbp_top + accum_height)))
                        element._layout(
                            first_on_line=first_child,
                            fitting_size=remaining,
                            fitting_pos=pos,
                            parent_size=inside_size,
                            nonstatic_elem=next_nonstatic_elem,
                            document_elem=document_elem,
                            table_data=table_data,
                        )
                        w = element._dynamic_full_size.width
                        h = element._dynamic_full_size.height
                        is_good = False
                        is_good |= first_child                  # always add child to an empty line
                        is_good |= c and w<=rw and h<=rh        # child fits on current line
                        is_good |= not c                        # child does not contribute to our size
                        if is_good:
                            if c: cur_line.append(element)
                            # clamp width and height only if scrolling (respectively)
                            if sx == 'scroll': w = remaining.clamp_width(w)
                            if sy == 'scroll': h = remaining.clamp_height(h)
                            w = math.floor(w)
                            h = math.floor(h)
                            sz = Size2D(width=w, height=h)
                            element._set_view_size(sz)
                            if position != 'fixed':
                                line_width += w
                                line_height = max(line_height, h)
                            processed = True
                        else:
                            # element does not fit!  finish of current line, then reprocess current element
                            accum_height += line_height
                            accum_width = max(accum_width, line_width)
                            new_line = True
                            element._dirty_flow(parent=False, children=True)
                            #element._dirtying_flow = True
                if cur_line:
                    accum_height += line_height
                    accum_width = max(accum_width, line_width)
            dw = accum_width
            dh = accum_height

        # possibly override with text size
        if self._children_text_min_size:
            dw = max(dw, self._children_text_min_size.width)
            dh = max(dh, self._children_text_min_size.height)

        self._dynamic_content_size = Size2D(width=dw, height=dh)

        dw += mbp_width
        dh += mbp_height

        # override with style settings
        if width      != 'auto': dw = width
        if height     != 'auto': dh = height
        if min_width  != 'auto': dw = max(min_width,  dw)
        if min_height != 'auto': dh = max(min_height, dh)
        if max_width  != 'auto': dw = min(max_width,  dw)
        if max_height != 'auto': dh = min(max_height, dh)

        self._dynamic_full_size = Size2D(width=dw, height=dh)
        # if self._tagName == 'body': print(self._dynamic_content_size, self._dynamic_full_size)

        if display == 'table-row':
            table_index2D.update(i=0, j_off=1)
        elif display == 'table-cell':
            idx = table_index2D.to_tuple()
            table_cells[idx] = (self, self._dynamic_full_size)
            table_index2D.update(i_off=1)
        elif display == 'table':
            inds = table_cells.keys()
            ind_is = sorted({ i for (i,j) in inds })
            ind_js = sorted({ j for (i,j) in inds })
            ind_is_js = { i:sorted({ j for (_i,j) in inds if i==_i }) for i in ind_is }
            ind_js_is = { j:sorted({ i for (i,_j) in inds if j==_j }) for j in ind_js }
            ws = { i:max(table_cells[(i,j)][1].width  for j in ind_is_js[i]) for i in ind_is }
            hs = { j:max(table_cells[(i,j)][1].height for i in ind_js_is[j]) for j in ind_js }
            # override dynamic full size
            px,py = mbp_left,mbp_top
            for i in ind_is:
                for j in ind_is_js[i]:
                    element = table_cells[(i,j)][0]
                    element._tablecell_table = self
                    element._tablecell_pos = RelPoint2D((px, -py))
                    element._tablecell_size = Size2D(width=ws[i], height=hs[j])
                    py += hs[j]
                px += ws[i]
                py = mbp_top
            fw = sum(ws.values())
            fh = sum(hs.values())
            self._dynamic_content_size = Size2D(width=fw, height=fh)
            self._dynamic_full_size = Size2D(width=fw+mbp_width, height=fh+mbp_height)

        self._tmp_max_width = max_width

        self._dirtying_flow = False
    def layout(self, *args, **kwargs): return self._layout(*args, **kwargs)

    @profiler.function
    def _update_position(self):
        styles    = self._computed_styles
        style_pos = styles.get('position', 'static')
        pl,pt     = self.left_pixels,self.top_pixels

        # position element
        if self._tablecell_table:
            self._relative_element = self._tablecell_table
            self._relative_pos = RelPoint2D(self._tablecell_pos)
            self._relative_offset = RelPoint2D((0, 0))

        elif style_pos in {'fixed', 'absolute'}:
            # pt,pr,pb,pl = self.top,self.right,self.bottom,self.left
            # # TODO: ignoring units, which could be %!!
            self._relative_element = self._document_elem if style_pos == 'fixed' else self._nonstatic_elem
            if self._relative_element is None or self._relative_element == self:
                mbp_left = mbp_top = 0
            else:
                mbp_left = self._relative_element._mbp_left
                mbp_top = self._relative_element._mbp_top
            # if self._dirtying_flow: print(self,pt,pr,pb,pl)
            if pl == 'auto':
                # if pr != 'auto': print(self, self._relative_element._fitting_size, pr)
                # if pr != 'auto' and self._relative_element._fitting_size:
                #     # TODO: THIS DOES NOT WORK!! NEED TO SUBTRACT WIDTH, BUT DON'T KNOW IF, YET!
                #     # move to set_view_size() or create separate function to set position?
                #     pl = self._relative_element._fitting_size.max_width - pr # - self.width
                # else: pl = 0
                pl = 0
            if pt == 'auto':
                # if pb != 'auto' and self._relative_element._fitting_size:
                #     pt = -self._relative_element._fitting_size.max_height + pb
                # else: pt = 0
                pt = 0
            self._relative_pos = RelPoint2D((pl, pt)) # ((pl + mbp_left, pt - mbp_top))
            self._relative_offset = RelPoint2D((mbp_left, -mbp_top))

        elif style_pos == 'relative':
            if pl == 'auto':
                pl = 0
            if pt == 'auto':
                pt = 0
            self._relative_element = self._parent
            self._relative_pos = RelPoint2D(self._fitting_pos)
            self._relative_offset = RelPoint2D((pl, pt))

        else:
            self._relative_element = self._parent
            self._relative_pos = RelPoint2D(self._fitting_pos)
            self._relative_offset = RelPoint2D((0, 0))
    def update_position(self): return self._update_position()

    @profiler.function
    def _set_view_size(self, size:Size2D):
        # parent is telling us how big we will be.  note: this does not trigger a reflow!
        # TODO: clamp scroll
        # TODO: handle vertical and horizontal element alignment
        # TODO: handle justified and right text alignment
        self._absolute_size = size
        self.scrollLeft = self.scrollLeft
        self.scrollTop = self.scrollTop
        #if self._src_str:
        #    print(self._src_str, self._dynamic_full_size, self._dynamic_content_size, self._absolute_size)
    def set_view_size(self, *args, **kwargs): return self._set_view_size(*args, **kwargs)

    @UI_Element_Utils.add_option_callback('layout:flexbox')
    def layout_flexbox(self):
        style = self._computed_styles
        direction = style.get('flex-direction', 'row')
        wrap = style.get('flex-wrap', 'nowrap')
        justify = style.get('justify-content', 'flex-start')
        align_items = style.get('align-items', 'flex-start')
        align_content = style.get('align-content', 'flex-start')

    @UI_Element_Utils.add_option_callback('layout:block')
    def layout_block(self):
        pass

    @UI_Element_Utils.add_option_callback('layout:inline')
    def layout_inline(self):
        pass

    @UI_Element_Utils.add_option_callback('layout:none')
    def layout_none(self):
        pass


    # @UI_Element_Utils.add_option_callback('position:flexbox')
    # def position_flexbox(self, left, top, width, height):
    #     pass
    # @UI_Element_Utils.add_option_callback('position:block')
    # def position_flexbox(self, left, top, width, height):
    #     pass
    # @UI_Element_Utils.add_option_callback('position:inline')
    # def position_flexbox(self, left, top, width, height):
    #     pass
    # @UI_Element_Utils.add_option_callback('position:none')
    # def position_flexbox(self, left, top, width, height):
    #     pass


    # def position(self, left, top, width, height):
    #     # pos and size define where this element exists
    #     self._l, self._t = left, top
    #     self._w, self._h = width, height

    #     dpi_mult = Globals.drawing.get_dpi_mult()
    #     display = self._computed_styles.get('display', 'block')
    #     margin_top, margin_right, margin_bottom, margin_left = self._get_style_trbl('margin')
    #     padding_top, padding_right, padding_bottom, padding_left = self._get_style_trbl('padding')
    #     border_width = self._get_style_num('border-width', 0)

    #     l = left   + dpi_mult * (margin_left + border_width  + padding_left)
    #     t = top    - dpi_mult * (margin_top  + border_width  + padding_top)
    #     w = width  - dpi_mult * (margin_left + margin_right  + border_width + border_width + padding_left + padding_right)
    #     h = height - dpi_mult * (margin_top  + margin_bottom + border_width + border_width + padding_top  + padding_bottom)

    #     self.call_option_callback(('position:%s' % display), 'position:block', left, top, width, height)

    #     # wrap text
    #     wrap_opts = {
    #         'text':     self._innerText,
    #         'width':    w,
    #         'fontid':   self._fontid,
    #         'fontsize': self._fontsize,
    #         'preserve_newlines': (self._whitespace in {'pre', 'pre-line', 'pre-wrap'}),
    #         'collapse_spaces':   (self._whitespace not in {'pre', 'pre-wrap'}),
    #         'wrap_text':         (self._whitespace != 'pre'),
    #     }
    #     self._innerTextWrapped = helper_wraptext(**wrap_opts)

    @property
    def absolute_pos(self):
        return self._absolute_pos

    @profiler.function
    def _setup_ltwh(self, recurse_children=True):
        if not self.is_visible: return

        # parent_pos = self._parent.absolute_pos if self._parent else Point2D((0, self._parent_size.max_height-1))
        if self._tablecell_table:
            table_pos = self._tablecell_table.absolute_pos
            # rel_pos = self._relative_pos or RelPoint2D.ZERO
            # rel_offset = self._relative_offset or RelPoint2D.ZERO
            abs_pos = table_pos + self._tablecell_pos
            abs_size = self._tablecell_size
        else:
            parent_pos = self._relative_element.absolute_pos if self._relative_element and self._relative_element != self else Point2D((0, self._parent_size.max_height-1))
            if not parent_pos: parent_pos = RelPoint2D.ZERO
            rel_pos = self._relative_pos or RelPoint2D.ZERO
            rel_offset = self._relative_offset or RelPoint2D.ZERO
            abs_pos = parent_pos + rel_pos + rel_offset
            abs_size = self._absolute_size

        self._absolute_pos = abs_pos + self._scroll_offset
        self._l = floor(abs_pos.x)
        self._t = ceil(abs_pos.y)
        self._w = ceil(abs_size.width)
        self._h = ceil(abs_size.height)
        self._r = self._l + (self._w - 1)
        self._b = self._t - (self._h - 1)

        if recurse_children:
            for child in self._children_all:
                child._setup_ltwh()

    def _draw_real(self, offset, scissor_include_margin=True, scissor_include_padding=True):
        dpi_mult = Globals.drawing.get_dpi_mult()
        ox,oy = offset

        if DEBUG_COLOR_CLEAN:
            # style, content, size, layout, blocks
            t_max = 2
            t = max(0, t_max - (time.time() - self._clean_debugging.get('style', 0))) / t_max
            background_override = Color((t, t/2, 0, 0.5))
        else:
            background_override = None

        bgl.glEnable(bgl.GL_BLEND)
        # bgl.glBlendFunc(bgl.GL_SRC_ALPHA, bgl.GL_ONE_MINUS_SRC_ALPHA)

        sc = self._style_cache
        margin_top,  margin_right,  margin_bottom,  margin_left  = sc['margin-top'],  sc['margin-right'],  sc['margin-bottom'],  sc['margin-left']
        padding_top, padding_right, padding_bottom, padding_left = sc['padding-top'], sc['padding-right'], sc['padding-bottom'], sc['padding-left']
        border_width = sc['border-width']

        ol, ot = int(self._l + ox), int(self._t + oy)

        with profiler.code('drawing mbp'):
            texture_id = self._image_data['texid'] if self._src == 'image' else -1
            texture_fit = self._computed_styles.get('object-fit', 'fill')
            ui_draw.draw(ol, ot, self._w, self._h, dpi_mult, self._style_cache, texture_id, texture_fit, background_override=background_override)

        with profiler.code('drawing children'):
            # compute inner scissor area
            mt,mr,mb,ml = (margin_top, margin_right, margin_bottom, margin_left)  if scissor_include_margin  else (0,0,0,0)
            pt,pr,pb,pl = (padding_top,padding_right,padding_bottom,padding_left) if scissor_include_padding else (0,0,0,0)
            bw = border_width
            il = round(self._l + (ml + bw + pl) + ox)
            it = round(self._t - (mt + bw + pt) + oy)
            iw = round(self._w - ((ml + bw + pl) + (pr + bw + mr)))
            ih = round(self._h - ((mt + bw + pt) + (pb + bw + mb)))

            with ScissorStack.wrap(il, it, iw, ih, msg=('%s mbp' % str(self))):
                if self._innerText is not None:
                    size_prev = Globals.drawing.set_font_size(self._fontsize, fontid=self._fontid)
                    if self._textshadow is not None:
                        tsx,tsy,tsc = self._textshadow
                        offset2 = (int(ox + tsx), int(oy - tsy))
                        Globals.drawing.set_font_color(self._fontid, tsc)
                        for child in self._children_all_sorted:
                            child._draw(offset2)
                    Globals.drawing.set_font_color(self._fontid, self._fontcolor)
                    for child in self._children_all_sorted:
                        child._draw(offset)
                    Globals.drawing.set_font_size(size_prev, fontid=self._fontid)
                elif self._innerTextAsIs is not None:
                    # bgl.glBlendFunc(bgl.GL_SRC_ALPHA, bgl.GL_ONE_MINUS_SRC_ALPHA)
                    Globals.drawing.text_draw2D_simple(self._innerTextAsIs, (ol, ot))
                else:
                    for child in self._children_all_sorted:
                        bgl.glEnable(bgl.GL_BLEND)
                        # bgl.glBlendFunc(bgl.GL_SRC_ALPHA, bgl.GL_ONE_MINUS_SRC_ALPHA)
                        child._draw(offset)

    dfactors = [
        bgl.GL_ZERO,
        bgl.GL_ONE,
        bgl.GL_SRC_COLOR,
        bgl.GL_ONE_MINUS_SRC_COLOR,
        bgl.GL_DST_COLOR,
        bgl.GL_ONE_MINUS_DST_COLOR,
        bgl.GL_SRC_ALPHA,
        bgl.GL_ONE_MINUS_SRC_ALPHA,
        bgl.GL_DST_ALPHA,
        bgl.GL_ONE_MINUS_DST_ALPHA,
        bgl.GL_CONSTANT_COLOR,
        bgl.GL_ONE_MINUS_CONSTANT_COLOR,
        bgl.GL_CONSTANT_ALPHA,
        bgl.GL_ONE_MINUS_CONSTANT_ALPHA,
    ]
    def _draw_cache(self, offset):
        ox,oy = offset
        with ScissorStack.wrap(self._l+ox, self._t+oy, self._w, self._h):
            if self._cacheRenderBuf:
                bgl.glEnable(bgl.GL_BLEND)
                bgl.glBlendFunc(bgl.GL_ONE, bgl.GL_ONE_MINUS_SRC_ALPHA)
                texture_id = self._cacheRenderBuf.color_texture
                if True:
                    draw_texture_2d(texture_id, (self._l+ox, self._b+oy), self._w, self._h)
                else:
                    dpi_mult = Globals.drawing.get_dpi_mult()
                    texture_fit = 0
                    background_override = None
                    ui_draw.draw(self._l+ox, self._t+oy, self._w, self._h, dpi_mult, {
                        'background-color': (0,0,0,0),
                        'margin-top': 0,
                        'margin-right': 0,
                        'margin-bottom': 0,
                        'margin-left': 0,
                        'padding-top': 0,
                        'padding-right': 0,
                        'padding-bottom': 0,
                        'padding-left': 0,
                        'border-width': 0,
                        }, texture_id, texture_fit, background_override=background_override)
            else:
                bgl.glBlendFunc(bgl.GL_ONE, bgl.GL_ONE_MINUS_SRC_ALPHA)
                self._draw_real(offset)

    def _cache_create(self):
        if self._w < 1 or self._h < 1: return
        # (re-)create off-screen buffer
        if self._cacheRenderBuf:
            # already have a render buffer, so just resize it
            self._cacheRenderBuf.resize(self._w, self._h)
        else:
            # do not already have a render buffer, so create one
            self._cacheRenderBuf = FrameBuffer.new(self._w, self._h)

    def _cache_hierarchical(self, depth):
        if self._innerTextAsIs is not None: return   # do not cache this low level!
        if self._innerText is not None: return

        # make sure children are all cached (if applicable)
        for child in self._children_all_sorted:
            child._cache(depth=depth+1)

        self._cache_create()

        sl, st, sw, sh = 0, self._h - 1, self._w, self._h
        bgl.glClearColor(0,0,0,0)
        with self._cacheRenderBuf.bind_unbind():
            self._draw_real((-self._l, -self._b))
            # with ScissorStack.wrap(sl, st, sw, sh, clamp=False):
            #     self._draw_real((-self._l, -self._b))

    def _cache_textleaves(self, depth):
        for child in self._children_all_sorted:
            child._cache(depth=depth+1)
        if depth == 0:
            self._cache_onlyroot(depth)
            return
        if self._innerText is None:
            return
        self._cache_create()
        sl, st, sw, sh = 0, self._h - 1, self._w, self._h
        with self._cacheRenderBuf.bind_unbind():
            self._draw_real((-self._l, -self._b))
            # with ScissorStack.wrap(sl, st, sw, sh, clamp=False):
            #     self._draw_real((-self._l, -self._b))

    def _cache_onlyroot(self, depth):
        self._cache_create()
        with self._cacheRenderBuf.bind_unbind():
            self._draw_real((0,0))

    _cache_method = 2
    @profiler.function
    def _cache(self, depth=0):
        if not self.is_visible: return
        if self._w <= 0 or self._h <= 0: return

        if not self._dirty_renderbuf: return   # no need to cache
        # print('caching %s' % str(self))

        if   self._cache_method == 0: pass # do not cache
        elif self._cache_method == 1: self._cache_onlyroot(depth)
        elif self._cache_method == 2: self._cache_hierarchical(depth)
        elif self._cache_method == 3: self._cache_textleaves(depth)

        self._dirty_renderbuf = False

    @profiler.function
    def _draw(self, offset=(0,0)):
        if not self.is_visible: return
        if self._w <= 0 or self._h <= 0: return
        ox,oy = offset
        if not ScissorStack.is_box_visible(self._l+ox, self._t+oy, self._w, self._h): return
        # print('drawing %s' % str(self))
        self._draw_cache(offset)

    def draw(self):
        bgl.glBlendFunc(bgl.GL_ONE, bgl.GL_ONE_MINUS_SRC_ALPHA)
        self._setup_ltwh()
        self._cache()
        self._draw()

    def _draw_vscroll(self, depth=0):
        if not self.is_visible: return
        if not ScissorStack.is_box_visible(self._l, self._t, self._w, self._h): return
        if self._w <= 0 or self._h <= 0: return
        vscroll = max(0, self._dynamic_full_size.height - self._h)
        if vscroll < 1: return
        with ScissorStack.wrap(self._l, self._t, self._w, self._h, msg=str(self)):
            with profiler.code('drawing scrollbar'):
                bgl.glEnable(bgl.GL_BLEND)
                w = 3
                h = self._h - (mt+bw+pt) - (mb+bw+pb) - 6
                px = self._l + self._w - (mr+bw+pr) - w/2 - 5
                py0 = self._t - (mt+bw+pt) - 3
                py1 = py0 - (h-1)
                sh = h * self._h / self._dynamic_full_size.height
                sy0 = py0 - (h-sh) * (self._scroll_offset.y / vscroll)
                sy1 = sy0 - sh
                if py0>sy0: Globals.drawing.draw2D_line(Point2D((px,py0)), Point2D((px,sy0+1)), Color((0,0,0,0.2)), width=w)
                if sy1>py1: Globals.drawing.draw2D_line(Point2D((px,sy1-1)), Point2D((px,py1)), Color((0,0,0,0.2)), width=w)
                Globals.drawing.draw2D_line(Point2D((px,sy0)), Point2D((px,sy1)), Color((1,1,1,0.2)), width=w)
        if self._innerText is None:
            for child in self._children_all_sorted:
                child._draw_vscroll(depth+1)
    def draw_vscroll(self, *args, **kwargs): return self._draw_vscroll(*args, **kwargs)


    @profiler.function
    def get_under_mouse(self, p:Point2D):
        if not self.is_visible: return None
        if self._w < 1 or self._h < 1: return None
        if not (self._l <= p.x <= self._r and self._b <= p.y <= self._t): return None
        for child in reversed(self._children):
            r = child.get_under_mouse(p)
            if r: return r
        return self


    def structure(self, depth=0, all_children=False):
        l = self._children if not all_children else self._children_all
        return '\n'.join([('  '*depth) + str(self)] + [child.structure(depth+1) for child in l])


    ################################################################################
    # event-related functionality

    def _add_eventListener(self, event, callback, useCapture=False):
        assert event in self._events, 'Attempting to add unhandled event handler type "%s"' % event
        sig = signature(callback)
        old_callback = callback
        if len(sig.parameters) == 0:
            callback = lambda e: old_callback()
        self._events[event] += [(useCapture, callback, old_callback)]
    def add_eventListener(self, *args, **kwargs): self._add_eventListener(*args, **kwargs)

    def _remove_eventListener(self, event, callback):
        # returns True if callback was successfully removed
        assert event in self._events, 'Attempting to remove unhandled event handler type "%s"' % event
        l = len(self._events[event])
        self._events[event] = [(capture,cb,old_cb) for (capture,cb,old_cb) in self._events[event] if old_cb != callback]
        return l != len(self._events[event])
    def remove_eventListener(self, *args, **kwargs): return self._remove_eventListener(*args, **kwargs)

    def _fire_event(self, event, details):
        ph = details.event_phase
        cap, bub, df = details.capturing, details.bubbling, not details.default_prevented
        if (cap and ph == 'capturing') or (df and ph == 'at target'):
            for (cap,cb,old_cb) in self._events[event]:
                if cap: cb(details)
        if (bub and ph == 'bubbling') or (df and ph == 'at target'):
            for (cap,cb,old_cb) in self._events[event]:
                if not cap: cb(details)

    @profiler.function
    def _dispatch_event(self, event, mouse=None, button=None, key=None, ui_event=None, stop_at=None):
        if mouse is None: mouse = ui_document.actions.mouse
        if button is None: button = (ui_document._lmb, ui_document._mmb, ui_document._rmb)
        if ui_event is None: ui_event = UI_Event(target=self, mouse=mouse, button=button, key=key)
        path = self.get_pathToRoot()[1:] # skipping first item, which is self
        if stop_at is not None and stop_at in path:
            path = path[:path.index(stop_at)]
        ui_event.event_phase = 'capturing'
        for cur in path[::-1]:
            cur._fire_event(event, ui_event)
            if not ui_event.capturing: return ui_event.default_prevented
        ui_event.event_phase = 'at target'
        self._fire_event(event, ui_event)
        ui_event.event_phase = 'bubbling'
        if not ui_event.bubbling: return ui_event.default_prevented
        for cur in path:
            cur._fire_event(event, ui_event)
            if not ui_event.bubbling: return ui_event.default_prevented
        return ui_event.default_prevented
    def dispatch_event(self, *args, **kwargs): return self._dispatch_event(*args, **kwargs)

    ################################################################################
    # the following methods can be overridden to create different types of UI

    ## Layout, Positioning, and Drawing
    # `self.layout_children()` should set `self._content_width` and `self._content_height` based on children.
    def compute_content(self): pass
    def compute_preferred_size(self): pass



class UI_Proxy:
    def __init__(self, default_element, other_elements=None):
        # NOTE: use self.__dict__ here!!!
        self.__dict__['_default_element'] = default_element
        self.__dict__['_mapping'] = {}
        self.__dict__['_translate'] = {}
        self.__dict__['_mapall'] = set()
        self.__dict__['_all_elements'] = { default_element }
        self.__dict__['_other_elements'] = set()
        if other_elements:
            self._all_elements.update(other_elements)
            self._other_elements.update(other_elements)
    def __str__(self):
        l = self._all_elements
        return '<UI_Proxy def=%s others=%s>' % (str(self._default_element), str(self._other_elements))
    def __repr__(self):
        return self.__str__()
    def map_to_all(self, attribs):
        if type(attribs) is str: self._mapall.add(attribs)
        else: self._mapall.update(attribs)
    def map(self, attribs, ui_element):
        if type(attribs) is str: attribs = [attribs]
        t = self._translate
        attribs = [t.get(a, a) for a in attribs]
        for attrib in attribs: self._mapping[attrib] = ui_element
        self._all_elements.add(ui_element)
        self._other_elements.add(ui_element)
    def translate(self, attrib_from, attrib_to):
        self._translate[attrib_from] = attrib_to
    def translate_map(self, attrib_from, attrib_to, ui_element):
        self.translate(attrib_from, attrib_to)
        self.map([attrib_to], ui_element)
        self._all_elements.add(ui_element)
        self._other_elements.add(ui_element)
    def unmap(self, attribs):
        if type(attribs) is str: attribs = [attribs]
        for attrib in attribs: self._mapping[attrib] = None
    def __dir__(self):
        return dir(self._default_element)
    def __getattr__(self, attrib):
        # ignore mapping for attribs with _ prefix
        if attrib.startswith('_'):
            return getattr(self._default_element, attrib)
        if attrib in self._mapall:
            return getattr(self._default_element, attrib)
        if attrib in self._translate:
            attrib = self._translate[attrib]
        ui_element = self._mapping.get(attrib, None)
        if ui_element is None: ui_element = self._default_element
        return getattr(ui_element, attrib)
    def __setattr__(self, attrib, val):
        # ignore mapping for attribs with _ prefix
        if attrib.startswith('_'):
            return setattr(self._default_element, attrib, val)
        if attrib in self._mapall:
            #print('ui_proxy: mapping %s,%s to %s' % (str(attrib), str(val), str(self._all_elements)))
            for ui_element in self._other_elements:
                setattr(ui_element, attrib, val)
            return setattr(self._default_element, attrib, val)
        if attrib in self.__dict__:
            self.__dict__[attrib] = val
            return val
        ui_element = self._mapping.get(attrib, None)
        if ui_element is None: ui_element = self._default_element
        return setattr(ui_element, attrib, val)


class UI_Document_FSM:
    fsm = FSM()
    FSM_State = fsm.wrapper

class UI_Document(UI_Document_FSM):
    default_keymap = {
        'commit': {'RET',},
        'cancel': {'ESC',},
        'keypress':
            {c for c in 'ABCDEFGHIJKLMNOPQRSTUVWXYZ'} |
            {'NUMPAD_%d'%i for i in range(10)} | {'NUMPAD_PERIOD','NUMPAD_MINUS','NUMPAD_PLUS','NUMPAD_SLASH','NUMPAD_ASTERIX'} |
            {'ZERO', 'ONE', 'TWO', 'THREE', 'FOUR', 'FIVE', 'SIX', 'SEVEN', 'EIGHT', 'NINE'} |
            {'PERIOD', 'MINUS', 'SPACE', 'SEMI_COLON', 'COMMA', 'QUOTE', 'ACCENT_GRAVE', 'PLUS', 'SLASH', 'BACK_SLASH', 'EQUAL', 'LEFT_BRACKET', 'RIGHT_BRACKET'},
    }

    doubleclick_time = bpy.context.preferences.inputs.mouse_double_click_time / 1000 # 0.25
    wheel_scroll_lines = bpy.context.preferences.inputs.wheel_scroll_lines
    allow_disabled_to_blur = False
    key_repeat_delay = 0.25
    key_repeat_pause = 0.10
    show_tooltips = True
    tooltip_delay = 0.50

    def __init__(self):
        self._context = None
        self._area = None
        self._exception_callbacks = []
        self._ui_scale = Globals.drawing.get_dpi_mult()
        self._draw_count = 0
        self._draw_time = 0
        self._draw_fps = 0

    def add_exception_callback(self, fn):
        self._exception_callbacks += [fn]

    def _callback_exception_callbacks(self, e):
        for fn in self._exception_callbacks:
            try:
                fn(e)
            except Exception as e2:
                print('Caught exception while callback exception callbacks: %s' % fn.__name__)
                print('original: %s' % str(e))
                print('additional: %s' % str(e2))
                debugger.print_exception()

    @profiler.function
    def init(self, context, **kwargs):
        self._context = context
        self._area = context.area
        self.actions = ActionHandler(bpy.context, UI_Document.default_keymap)
        self._body = UI_Element(tagName='body')
        self._tooltip = UI_Element(tagName='dialog', classes='tooltip', parent=self._body)
        self._tooltip.is_visible = False
        self._tooltip_message = None
        self._tooltip_wait = None
        self._tooltip_mouse = None
        self._reposition_tooltip_before_draw = False
        self.fsm.init(self, start='main')

        self.ignore_hover_change = False

        self._under_mouse = None
        self._under_down = None
        self._focus = None

        self._mouse = Point2D((-1, -1))
        self._lmb = False
        self._mmb = False
        self._rmb = False

        self._last_mx = -1
        self._last_my = -1
        self._last_mouse = Point2D((-1, -1))
        self._last_lmb = False
        self._last_mmb = False
        self._last_rmb = False
        self._last_under_mouse = None
        self._last_under_click = None
        self._last_click_time = 0
        self._last_sz = None
        self._last_w = -1
        self._last_h = -1

    @property
    def body(self):
        return self._body

    def _reposition_tooltip(self, force=False):
        if self._tooltip_mouse == self._mouse and not force: return
        self._tooltip_mouse = self._mouse
        if self._tooltip.width_pixels is None or type(self._tooltip.width_pixels) is str or self._tooltip._mbp_width is None or self._tooltip.height_pixels is None or type(self._tooltip.height_pixels) is str or self._tooltip._mbp_height is None:
            ttl,ttt = self._mouse
        else:
            ttl = self._mouse.x if self._mouse.x < self._body.width_pixels/2  else self._mouse.x - (self._tooltip.width_pixels + (self._tooltip._mbp_width or 0))
            ttt = self._mouse.y if self._mouse.y > self._body.height_pixels/2 else self._mouse.y + (self._tooltip.height_pixels + (self._tooltip._mbp_height or 0))
        hp = self._body.height_pixels if type(self._body.height_pixels) is not str else 0.0
        self._tooltip.reposition(left=ttl, top=ttt - hp)

    @profiler.function
    def update(self, context, event):
        if context.area != self._area: return

        w,h = context.region.width, context.region.height
        if self._last_w != w or self._last_h != h:
            # print('Document:', (self._last_w, self._last_h), (w,h))
            self._last_w,self._last_h = w,h
            self._body.dirty('changed document size', children=True)
            self._body.dirty_flow()
            tag_redraw_all("UI_Element update: w,h change")

        if DEBUG_COLOR_CLEAN: tag_redraw_all("UI_Element DEBUG_COLOR_CLEAN")

<<<<<<< HEAD
        #self.actions.update(context, event, self._timer, print_actions=False)
=======
        self.actions.update(context, event, print_actions=False)
>>>>>>> 941e5089

        self._mx,self._my = self.actions.mouse if self.actions.mouse else (-1,-1)
        self._mouse = Point2D((self._mx, self._my))
        if not self.ignore_hover_change: self._under_mouse = self._body.get_under_mouse(self._mouse)
        self._lmb = self.actions.using('LEFTMOUSE')
        self._mmb = self.actions.using('MIDDLEMOUSE')
        self._rmb = self.actions.using('RIGHTMOUSE')

        next_message = None
        if self._under_mouse and self._under_mouse.title:
            next_message = self._under_mouse.title
        if self._tooltip_message != next_message:
            self._tooltip_message = next_message
            self._tooltip_mouse = None
            self._tooltip_wait = time.time() + self.tooltip_delay
            self._tooltip.is_visible = False
        if self._tooltip_message and time.time() > self._tooltip_wait:
            # TODO: markdown support??
            self._tooltip.innerText = self._tooltip_message
            self._tooltip.is_visible = True and self.show_tooltips
            self._reposition_tooltip_before_draw = True

        self.fsm.update()

        self._last_mx = self._mx
        self._last_my = self._my
        self._last_mouse = self._mouse
        self._last_lmb = self._lmb
        self._last_mmb = self._mmb
        self._last_rmb = self._rmb
        if not self.ignore_hover_change: self._last_under_mouse = self._under_mouse

        uictrld = False
        uictrld |= self._under_mouse is not None and self._under_mouse != self._body
        uictrld |= self.fsm.state != 'main'
        # uictrld |= self._focus is not None
        return {'hover'} if uictrld else None


    def _addrem_pseudoclass(self, pseudoclass, remove_from=None, add_to=None):
        rem = set(remove_from.get_pathToRoot()) if remove_from else set()
        add = set(add_to.get_pathToRoot()) if add_to else set()
        for e in rem - add: e._del_pseudoclass(pseudoclass)
        for e in add - rem: e._add_pseudoclass(pseudoclass)

    def _debug_print(self, ui_from):
        # debug print!
        path = ui_from.get_pathToRoot()
        for i,ui_elem in enumerate(reversed(path)):
            def tprint(*args, extra=0, **kwargs):
                print('  '*(i+extra), end='')
                print(*args, **kwargs)
            tprint(str(ui_elem))
            tprint(ui_elem._selector, extra=1)
            tprint(ui_elem._l, ui_elem._t, ui_elem._w, ui_elem._h, extra=1)

    @profiler.function
    def handle_hover(self, change_cursor=True):
        # handle :hover, on_mouseenter, on_mouseleave
        if self.ignore_hover_change: return

        if change_cursor and self._under_mouse and self._under_mouse._tagName != 'body':
            cursor = self._under_mouse._computed_styles.get('cursor', 'default')
            Globals.cursors.set(convert_token_to_cursor(cursor))

        if self._under_mouse == self._last_under_mouse: return

        self._addrem_pseudoclass('hover', remove_from=self._last_under_mouse, add_to=self._under_mouse)
        if self._last_under_mouse: self._last_under_mouse._dispatch_event('on_mouseleave')
        if self._under_mouse: self._under_mouse._dispatch_event('on_mouseenter')

    @profiler.function
    def handle_mousemove(self, ui_element=None):
        ui_element = ui_element or self._under_mouse
        if ui_element is None: return
        if self._last_mouse.x == self._mouse.x and self._last_mouse.y == self._mouse.y: return
        ui_element._dispatch_event('on_mousemove')


    @UI_Document_FSM.FSM_State('main', 'enter')
    def modal_main_enter(self):
        Globals.cursors.set('DEFAULT')

    @UI_Document_FSM.FSM_State('main')
    def modal_main(self):
        # print('UI_Document.main', self.actions.event_type, time.time())

        if self._mmb and not self._last_mmb:
            return 'scroll'

        if self._lmb and not self._last_lmb:
            return 'mousedown'

        # if self._rmb and not self._last_rmb and self._under_mouse:
        #     self._debug_print(self._under_mouse)
        #     #print('focus:', self._focus)

        if self.actions.pressed({'HOME', 'END'}, unpress=False):
            move = 100000 * (-1 if self.actions.pressed({'HOME'}) else 1)
            self.actions.unpress()
            if self._get_scrollable():
                self._scroll_element.scrollTop = self._scroll_last.y + move
                self._scroll_element._setup_ltwh(recurse_children=False)

        if self.actions.pressed({'WHEELUPMOUSE', 'WHEELDOWNMOUSE', 'PAGE_UP', 'PAGE_DOWN', 'TRACKPADPAN', 'UP_ARROW', 'DOWN_ARROW'}, unpress=False):
            if self.actions.event_type == 'TRACKPADPAN':
                move = self.actions.mouse.y - self.actions.mouse_prev.y
            else:
                d = self.wheel_scroll_lines * 8
                move = Globals.drawing.scale(d) * (-1 if 'UP' in self.actions.event_type else 1)
            # print('SCROLLING', move)
            self.actions.unpress()
            if self._get_scrollable():
                self._scroll_element.scrollTop = self._scroll_last.y + move
                self._scroll_element._setup_ltwh(recurse_children=False)

        if self._under_mouse and self.actions.just_pressed:
            pressed = self.actions.just_pressed
            # self.actions.unpress()
            self._under_mouse._dispatch_event('on_keypress', key=pressed)

        self.handle_hover()
        self.handle_mousemove()

        if False:
            print('---------------------------')
            if self._focus:      print('FOCUS', self._focus, self._focus.pseudoclasses)
            else: print('FOCUS', None)
            if self._under_down: print('DOWN',  self._under_down, self._under_down.pseudoclasses)
            else: print('DOWN', None)
            if under_mouse:      print('UNDER', under_mouse, under_mouse.pseudoclasses)
            else: print('UNDER', None)

    def _get_scrollable(self):
        # find first along root to path that can scroll
        if not self._under_mouse: return None
        self._scroll_element = next((e for e in self._under_mouse.get_pathToRoot() if e.is_scrollable), None)
        if self._scroll_element:
            self._scroll_last = RelPoint2D((self._scroll_element.scrollLeft, self._scroll_element.scrollTop))
        return self._scroll_element

    @UI_Document_FSM.FSM_State('scroll', 'can enter')
    def modal_scroll_canenter(self):
        if not self._get_scrollable(): return False

    @UI_Document_FSM.FSM_State('scroll', 'enter')
    def modal_scroll_enter(self):
        self._scroll_point = self._mouse
        self.ignore_hover_change = True
        Globals.cursors.set('SCROLL_Y')

    @UI_Document_FSM.FSM_State('scroll')
    def modal_scroll(self):
        if not self._mmb:
            # done scrolling
            return 'main'
        nx = self._scroll_element.scrollLeft + (self._scroll_point.x - self._mx)
        ny = self._scroll_element.scrollTop  - (self._scroll_point.y - self._my)
        self._scroll_element.scrollLeft = nx
        self._scroll_element.scrollTop = ny
        self._scroll_point = self._mouse
        self._scroll_element._setup_ltwh(recurse_children=False)

    @UI_Document_FSM.FSM_State('scroll', 'exit')
    def modal_scroll_exit(self):
        self.ignore_hover_change = False


    @UI_Document_FSM.FSM_State('mousedown', 'can enter')
    def modal_mousedown_canenter(self):
        disabled_under = self._under_mouse and self._under_mouse.is_disabled
        if UI_Document.allow_disabled_to_blur and disabled_under:
            # user clicked on disabled element, so blur current focused element
            self.blur()
        if self._under_mouse == self._body:
            # clicking body always blurs focus
            self.blur()
        return self._under_mouse is not None and self._under_mouse != self._body and not self._under_mouse.is_disabled

    @UI_Document_FSM.FSM_State('mousedown', 'enter')
    def modal_mousedown_enter(self):
        change_focus = self._focus != self._under_mouse
        if change_focus:
            if self._under_mouse.can_focus:
                # element under mouse takes focus
                self.focus(self._under_mouse)
            elif self._focus and self._is_ancestor(self._focus, self._under_mouse):
                # current focus is an ancestor of new element, so don't blur!
                pass
            else:
                self.blur()

        self._under_mousedown = self._under_mouse
        self._addrem_pseudoclass('active', add_to=self._under_mousedown)
        # self._under_mousedown.add_pseudoclass('active')
        self._under_mousedown._dispatch_event('on_mousedown')

    @UI_Document_FSM.FSM_State('mousedown')
    def modal_mousedown(self):
        if not self._lmb:
            # done with mousedown
            return 'focus' if self._under_mousedown.can_focus else 'main'
        self.handle_hover(change_cursor=False)
        self.handle_mousemove(ui_element=self._under_mousedown)

    @UI_Document_FSM.FSM_State('mousedown', 'exit')
    def modal_mousedown_exit(self):
        self._under_mousedown._dispatch_event('on_mouseup')
        if self._under_mouse == self._under_mousedown:
            # CLICK!
            dblclick = True
            dblclick &= self._under_mousedown == self._last_under_click
            dblclick &= time.time() < self._last_click_time + self.doubleclick_time
            self._under_mousedown._dispatch_event('on_mouseclick')
            self._last_under_click = self._under_mousedown
            if dblclick:
                self._under_mousedown._dispatch_event('on_mousedblclick')
                # self._last_under_click = None
            if self._under_mousedown.forId:
                # send mouseclick events to ui_element indicated by forId!
                ui_for = self._under_mousedown.get_root().getElementById(self._under_mousedown.forId)
                if ui_for is None: return
                ui_for._dispatch_event('mouseclick', ui_event=e)
            self._last_click_time = time.time()
        else:
            self._last_under_click = None
            self._last_click_time = 0
        self._addrem_pseudoclass('active', remove_from=self._under_mousedown)
        # self._under_mousedown.del_pseudoclass('active')

    def _is_ancestor(self, ancestor, descendant):
        if type(ancestor) is UI_Proxy:
            ancestors = set(ancestor._all_elements)
        else:
            ancestors = { ancestor }
        descendant_ancestors = set(descendant.get_pathToRoot())
        common = ancestors & descendant_ancestors
        return len(common)>0

    def blur(self, stop_at=None):
        if self._focus is None: return
        self._focus._del_pseudoclass('focus')
        self._focus._dispatch_event('on_blur')
        self._focus._dispatch_event('on_focusout', stop_at=stop_at)
        self._addrem_pseudoclass('active', remove_from=self._focus)
        self._focus = None

    def focus(self, ui_element):
        if ui_element is None: return
        if self._focus == ui_element: return

        stop_focus_at = None
        if self._focus:
            stop_blur_at = None
            p_focus = ui_element.get_pathFromRoot()
            p_blur = self._focus.get_pathFromRoot()
            for i in range(min(len(p_focus), len(p_blur))):
                if p_focus[i] != p_blur[i]:
                    stop_focus_at = p_focus[i]
                    stop_blur_at = p_blur[i]
                    break
            self.blur(stop_at=stop_blur_at)
            #print('focusout to', p_blur, stop_blur_at)
            #print('focusin from', p_focus, stop_focus_at)
        self._focus = ui_element
        self._focus._add_pseudoclass('focus')
        self._focus._dispatch_event('on_focus')
        self._focus._dispatch_event('on_focusin', stop_at=stop_focus_at)

    @UI_Document_FSM.FSM_State('focus', 'enter')
    def modal_focus_enter(self):
        self._last_pressed = None
        self._last_press_time = 0
        self._last_press_start = 0

    @UI_Document_FSM.FSM_State('focus')
    def modal_focus(self):
        if self.actions.pressed('LEFTMOUSE', unpress=False):
            return 'mousedown'
        # if self.actions.pressed('RIGHTMOUSE'):
        #     self._debug_print(self._focus)
        # if self.actions.pressed('ESC'):
        #     self.blur()
        #     return 'main'
        self.handle_hover()
        self.handle_mousemove()

        pressed = None
        if self.actions.using('keypress', ignoreshift=True):
            pressed = self.actions.as_char(self.actions.last_pressed)
        for k,v in kmi_to_keycode.items():
            if self.actions.using(k): pressed = v
        if pressed:
            cur = time.time()
            if self._last_pressed != pressed:
                self._last_press_start = cur
                self._last_press_time = 0
                if self._focus:
                    self._focus._dispatch_event('on_keypress', key=pressed)
            elif cur >= self._last_press_start + UI_Document.key_repeat_delay and cur >= self._last_press_time + UI_Document.key_repeat_pause:
                self._last_press_time = cur
                if self._focus:
                    self._focus._dispatch_event('on_keypress', key=pressed)
        self._last_pressed = pressed

        if not self._focus: return 'main'

    @profiler.function
    def draw(self, context):
        if self._area != context.area: return

        time_start = time.time()

        # print('UI_Document.draw', random.random())

        w,h = context.region.width, context.region.height
        sz = Size2D(width=w, max_width=w, height=h, max_height=h)

        Globals.ui_draw.update()
        if Globals.drawing.get_dpi_mult() != self._ui_scale:
            self._ui_scale = Globals.drawing.get_dpi_mult()
            self._body.dirty('DPI changed', children=True)
            self._body.dirty_styling()
            self._body.dirty_flow()
        if (w,h) != self._last_sz:
            self._last_sz = (w,h)
            self._body._dirty_flow()
            # self._body.dirty('region size changed', 'style', children=True)

        ScissorStack.start(context)
        bgl.glClearColor(0, 0, 0, 0)
        bgl.glBlendColor(0, 0, 0, 0)
        # bgl.glBlendFunc(bgl.GL_SRC_ALPHA, bgl.GL_ONE_MINUS_SRC_ALPHA)
        bgl.glEnable(bgl.GL_BLEND)
        bgl.glEnable(bgl.GL_SCISSOR_TEST)
        bgl.glDisable(bgl.GL_DEPTH_TEST)
        self._body._clean()
        self._body._layout(first_on_line=True, fitting_size=sz, fitting_pos=Point2D((0,h-1)), parent_size=sz, nonstatic_elem=None, document_elem=self._body, table_data={})
        self._body._set_view_size(sz)
        self._body._call_postflow()
        self._body._layout(first_on_line=True, fitting_size=sz, fitting_pos=Point2D((0,h-1)), parent_size=sz, nonstatic_elem=None, document_elem=self._body, table_data={})
        self._body._set_view_size(sz)
        if self._reposition_tooltip_before_draw:
            self._reposition_tooltip_before_draw = False
            self._reposition_tooltip()
        self._body.draw()
        ScissorStack.end()

        self._draw_count += 1
        self._draw_time += time.time() - time_start
        if self._draw_count % 100 == 0:
            self._draw_fps = self._draw_count / self._draw_time
            # print('~%f fps  (%f / %d = %f)' % (self._draw_fps, self._draw_time, self._draw_count, self._draw_time / self._draw_count))
            self._draw_count = 0
            self._draw_time = 0

ui_document = Globals.set(UI_Document())
<|MERGE_RESOLUTION|>--- conflicted
+++ resolved
@@ -3012,11 +3012,8 @@
 
         if DEBUG_COLOR_CLEAN: tag_redraw_all("UI_Element DEBUG_COLOR_CLEAN")
 
-<<<<<<< HEAD
         #self.actions.update(context, event, self._timer, print_actions=False)
-=======
-        self.actions.update(context, event, print_actions=False)
->>>>>>> 941e5089
+        # self.actions.update(context, event, print_actions=False)
 
         self._mx,self._my = self.actions.mouse if self.actions.mouse else (-1,-1)
         self._mouse = Point2D((self._mx, self._my))
